--- conflicted
+++ resolved
@@ -29,16 +29,7 @@
 
 	"github.com/ethereum/go-ethereum/common"
 	"github.com/ethereum/go-ethereum/common/hexutil"
-	"github.com/ethereum/go-ethereum/crypto"
 	"github.com/ethereum/go-ethereum/rlp"
-)
-
-<<<<<<< HEAD
-var (
-	EmptyRootHash = common.HexToHash("56e81f171bcc55a6ff8345e692c0f86e5b48e01b996cadc001622fb5e363b421")
-	EmptyCodeHash = crypto.Keccak256(nil)
-
-	EmptyUncleHash = rlpHash([]*Header(nil))
 )
 
 type VerifyStatus struct {
@@ -67,8 +58,6 @@
 	StatusUnexpectedError = VerifyStatus{Code: 0x400, Msg: "can’t verify because of unexpected internal error"}
 )
 
-=======
->>>>>>> bed84606
 // A BlockNonce is a 64-bit hash which proves (combined with the
 // mix-hash) that a sufficient amount of computation has been carried
 // out on a block.
@@ -96,11 +85,7 @@
 	return hexutil.UnmarshalFixedText("BlockNonce", input, n[:])
 }
 
-<<<<<<< HEAD
-//go:generate go run github.com/fjl/gencodec@latest -type Header -field-override headerMarshaling -out gen_header_json.go
-=======
 //go:generate go run github.com/fjl/gencodec -type Header -field-override headerMarshaling -out gen_header_json.go
->>>>>>> bed84606
 //go:generate go run ../../rlp/rlpgen -type Header -out gen_header_rlp.go
 
 // Header represents a block header in the Ethereum blockchain.
@@ -621,13 +606,13 @@
 }
 
 type DiffAccount struct {
-	Account common.Address
+	Account common.Hash
 	Blob    []byte
 }
 
 type DiffStorage struct {
-	Account common.Address
-	Keys    []string
+	Account common.Hash
+	Keys    []common.Hash // Keys are hashed ones
 	Vals    [][]byte
 }
 
@@ -636,7 +621,9 @@
 	storage.Keys[i], storage.Keys[j] = storage.Keys[j], storage.Keys[i]
 	storage.Vals[i], storage.Vals[j] = storage.Vals[j], storage.Vals[i]
 }
-func (storage *DiffStorage) Less(i, j int) bool { return storage.Keys[i] < storage.Keys[j] }
+func (storage *DiffStorage) Less(i, j int) bool {
+	return string(storage.Keys[i][:]) < string(storage.Keys[j][:])
+}
 
 type DiffAccountsInTx struct {
 	TxHash   common.Hash
