--- conflicted
+++ resolved
@@ -67,13 +67,11 @@
 	// TrieDB returns the underlying trie database for managing trie nodes.
 	TrieDB() *triedb.Database
 
-<<<<<<< HEAD
 	// NoTries returns whether the database has tries storage.
 	NoTries() bool
-=======
+
 	// Snapshot returns the underlying state snapshot.
 	Snapshot() *snapshot.Tree
->>>>>>> f3c696fa
 }
 
 // Trie is a Ethereum Merkle Patricia trie.
@@ -159,60 +157,21 @@
 type CachingDB struct {
 	disk          ethdb.KeyValueStore
 	triedb        *triedb.Database
+	noTries       bool
 	snap          *snapshot.Tree
 	codeCache     *lru.SizeConstrainedCache[common.Hash, []byte]
 	codeSizeCache *lru.Cache[common.Hash, int]
 	pointCache    *utils.PointCache
 }
 
-<<<<<<< HEAD
-// NewDatabaseWithConfig creates a backing store for state. The returned database
-// is safe for concurrent use and retains a lot of collapsed RLP trie nodes in a
-// large memory cache.
-func NewDatabaseWithConfig(db ethdb.Database, config *triedb.Config) Database {
-	noTries := config != nil && config.NoTries
-
-	return &cachingDB{
-		disk:          db,
-		codeSizeCache: lru.NewCache[common.Hash, int](codeSizeCacheSize),
-		codeCache:     lru.NewSizeConstrainedCache[common.Hash, []byte](codeCacheSize),
-		triedb:        triedb.NewDatabase(db, config),
-		noTries:       noTries,
-	}
-}
-
-// NewDatabaseWithNodeDB creates a state database with an already initialized node database.
-func NewDatabaseWithNodeDB(db ethdb.Database, triedb *triedb.Database) Database {
-	noTries := triedb != nil && triedb.Config() != nil && triedb.Config().NoTries
-
-	return &cachingDB{
-		disk:          db,
-		codeSizeCache: lru.NewCache[common.Hash, int](codeSizeCacheSize),
-		codeCache:     lru.NewSizeConstrainedCache[common.Hash, []byte](codeCacheSize),
-		triedb:        triedb,
-		noTries:       noTries,
-	}
-}
-
-type cachingDB struct {
-	disk          ethdb.KeyValueStore
-	codeSizeCache *lru.Cache[common.Hash, int]
-	codeCache     *lru.SizeConstrainedCache[common.Hash, []byte]
-	triedb        *triedb.Database
-	noTries       bool
-}
-
-// OpenTrie opens the main account trie at a specific root hash.
-func (db *cachingDB) OpenTrie(root common.Hash) (Trie, error) {
-	if db.noTries {
-		return trie.NewEmptyTrie(), nil
-	}
-=======
 // NewDatabase creates a state database with the provided data sources.
 func NewDatabase(triedb *triedb.Database, snap *snapshot.Tree) *CachingDB {
+	noTries := triedb != nil && triedb.Config() != nil && triedb.Config().NoTries
+
 	return &CachingDB{
 		disk:          triedb.Disk(),
 		triedb:        triedb,
+		noTries:       noTries,
 		snap:          snap,
 		codeCache:     lru.NewSizeConstrainedCache[common.Hash, []byte](codeCacheSize),
 		codeSizeCache: lru.NewCache[common.Hash, int](codeSizeCacheSize),
@@ -252,7 +211,9 @@
 
 // OpenTrie opens the main account trie at a specific root hash.
 func (db *CachingDB) OpenTrie(root common.Hash) (Trie, error) {
->>>>>>> f3c696fa
+	if db.noTries {
+		return trie.NewEmptyTrie(), nil
+	}
 	if db.triedb.IsVerkle() {
 		return trie.NewVerkleTrie(root, db.triedb, db.pointCache)
 	}
@@ -264,15 +225,11 @@
 }
 
 // OpenStorageTrie opens the storage trie of an account.
-<<<<<<< HEAD
-func (db *cachingDB) OpenStorageTrie(stateRoot common.Hash, address common.Address, root common.Hash, self Trie) (Trie, error) {
+func (db *CachingDB) OpenStorageTrie(stateRoot common.Hash, address common.Address, root common.Hash, self Trie) (Trie, error) {
 	if db.noTries {
 		return trie.NewEmptyTrie(), nil
 	}
 
-=======
-func (db *CachingDB) OpenStorageTrie(stateRoot common.Hash, address common.Address, root common.Hash, self Trie) (Trie, error) {
->>>>>>> f3c696fa
 	// In the verkle case, there is only one tree. But the two-tree structure
 	// is hardcoded in the codebase. So we need to return the same trie in this
 	// case.
@@ -286,28 +243,10 @@
 	return tr, nil
 }
 
-<<<<<<< HEAD
-func (db *cachingDB) NoTries() bool {
+func (db *CachingDB) NoTries() bool {
 	return db.noTries
 }
 
-// CopyTrie returns an independent copy of the given trie.
-func (db *cachingDB) CopyTrie(t Trie) Trie {
-	if t == nil {
-		return nil
-	}
-	switch t := t.(type) {
-	case *trie.StateTrie:
-		return t.Copy()
-	case *trie.EmptyTrie:
-		return t.Copy()
-	default:
-		panic(fmt.Errorf("unknown trie type %T", t))
-	}
-}
-
-=======
->>>>>>> f3c696fa
 // ContractCode retrieves a particular contract's code.
 func (db *CachingDB) ContractCode(address common.Address, codeHash common.Hash) ([]byte, error) {
 	code, _ := db.codeCache.Get(codeHash)
@@ -369,6 +308,8 @@
 	switch t := t.(type) {
 	case *trie.StateTrie:
 		return t.Copy()
+	case *trie.EmptyTrie:
+		return t.Copy()
 	case *trie.VerkleTrie:
 		return t.Copy()
 	default:
