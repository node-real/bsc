// Copyright 2023 The go-ethereum Authors
// This file is part of the go-ethereum library.
//
// The go-ethereum library is free software: you can redistribute it and/or modify
// it under the terms of the GNU Lesser General Public License as published by
// the Free Software Foundation, either version 3 of the License, or
// (at your option) any later version.
//
// The go-ethereum library is distributed in the hope that it will be useful,
// but WITHOUT ANY WARRANTY; without even the implied warranty of
// MERCHANTABILITY or FITNESS FOR A PARTICULAR PURPOSE. See the
// GNU Lesser General Public License for more details.
//
// You should have received a copy of the GNU Lesser General Public License
// along with the go-ethereum library. If not, see <http://www.gnu.org/licenses/>.

package txpool

import (
	"math/big"
	"time"

	"github.com/ethereum/go-ethereum/common"
	"github.com/ethereum/go-ethereum/core"
	"github.com/ethereum/go-ethereum/core/types"
	"github.com/ethereum/go-ethereum/crypto/kzg4844"
	"github.com/ethereum/go-ethereum/event"
	"github.com/holiman/uint256"
)

// LazyTransaction contains a small subset of the transaction properties that is
// enough for the miner and other APIs to handle large batches of transactions;
// and supports pulling up the entire transaction when really needed.
type LazyTransaction struct {
	Pool LazyResolver       // Transaction resolver to pull the real transaction up
	Hash common.Hash        // Transaction hash to pull up if needed
	Tx   *types.Transaction // Transaction if already resolved

	Time      time.Time    // Time when the transaction was first seen
	GasFeeCap *uint256.Int // Maximum fee per gas the transaction may consume
	GasTipCap *uint256.Int // Maximum miner tip per gas the transaction can pay

	Gas     uint64 // Amount of gas required by the transaction
	BlobGas uint64 // Amount of blob gas required by the transaction
}

// Resolve retrieves the full transaction belonging to a lazy handle if it is still
// maintained by the transaction pool.
//
// Note, the method will *not* cache the retrieved transaction if the original
// pool has not cached it. The idea being, that if the tx was too big to insert
// originally, silently saving it will cause more trouble down the line (and
// indeed seems to have caused a memory bloat in the original implementation
// which did just that).
func (ltx *LazyTransaction) Resolve() *types.Transaction {
	if ltx.Tx != nil {
		return ltx.Tx
	}
	return ltx.Pool.Get(ltx.Hash)
}

// LazyResolver is a minimal interface needed for a transaction pool to satisfy
// resolving lazy transactions. It's mostly a helper to avoid the entire sub-
// pool being injected into the lazy transaction.
type LazyResolver interface {
	// Get returns a transaction if it is contained in the pool, or nil otherwise.
	Get(hash common.Hash) *types.Transaction
}

// AddressReserver is passed by the main transaction pool to subpools, so they
// may request (and relinquish) exclusive access to certain addresses.
type AddressReserver func(addr common.Address, reserve bool) error

// PendingFilter is a collection of filter rules to allow retrieving a subset
// of transactions for announcement or mining.
//
// Note, the entries here are not arbitrary useful filters, rather each one has
// a very specific call site in mind and each one can be evaluated very cheaply
// by the pool implementations. Only add new ones that satisfy those constraints.
type PendingFilter struct {
	MinTip  *uint256.Int // Minimum miner tip required to include a transaction
	BaseFee *uint256.Int // Minimum 1559 basefee needed to include a transaction
	BlobFee *uint256.Int // Minimum 4844 blobfee needed to include a blob transaction

	OnlyPlainTxs bool // Return only plain EVM transactions (peer-join announces, block space filling)
	OnlyBlobTxs  bool // Return only blob transactions (block blob-space filling)
}

// SubPool represents a specialized transaction pool that lives on its own (e.g.
// blob pool). Since independent of how many specialized pools we have, they do
// need to be updated in lockstep and assemble into one coherent view for block
// production, this interface defines the common methods that allow the primary
// transaction pool to manage the subpools.
type SubPool interface {
	// Filter is a selector used to decide whether a transaction would be added
	// to this particular subpool.
	Filter(tx *types.Transaction) bool

	// Init sets the base parameters of the subpool, allowing it to load any saved
	// transactions from disk and also permitting internal maintenance routines to
	// start up.
	//
	// These should not be passed as a constructor argument - nor should the pools
	// start by themselves - in order to keep multiple subpools in lockstep with
	// one another.
	Init(gasTip uint64, head *types.Header, reserve AddressReserver) error

	// Close terminates any background processing threads and releases any held
	// resources.
	Close() error

	// Reset retrieves the current state of the blockchain and ensures the content
	// of the transaction pool is valid with regard to the chain state.
	Reset(oldHead, newHead *types.Header)

	// SetGasTip updates the minimum price required by the subpool for a new
	// transaction, and drops all transactions below this threshold.
	SetGasTip(tip *big.Int)

	// Has returns an indicator whether subpool has a transaction cached with the
	// given hash.
	Has(hash common.Hash) bool

	// Get returns a transaction if it is contained in the pool, or nil otherwise.
	Get(hash common.Hash) *types.Transaction

	// GetBlobs returns a number of blobs are proofs for the given versioned hashes.
	// This is a utility method for the engine API, enabling consensus clients to
	// retrieve blobs from the pools directly instead of the network.
	GetBlobs(vhashes []common.Hash) ([]*kzg4844.Blob, []*kzg4844.Proof)

	// Add enqueues a batch of transactions into the pool if they are valid. Due
	// to the large transaction churn, add may postpone fully integrating the tx
	// to a later point to batch multiple ones together.
	Add(txs []*types.Transaction, local bool, sync bool) []error

	// Pending retrieves all currently processable transactions, grouped by origin
	// account and sorted by nonce.
	//
	// The transactions can also be pre-filtered by the dynamic fee components to
	// reduce allocations and load on downstream subsystems.
	Pending(filter PendingFilter) map[common.Address][]*LazyTransaction

	// SubscribeTransactions subscribes to new transaction events. The subscriber
	// can decide whether to receive notifications only for newly seen transactions
	// or also for reorged out ones.
	SubscribeTransactions(ch chan<- core.NewTxsEvent, reorgs bool) event.Subscription

	// SubscribeReannoTxsEvent should return an event subscription of
	// ReannoTxsEvent and send events to the given channel.
	SubscribeReannoTxsEvent(chan<- core.ReannoTxsEvent) event.Subscription

	// Nonce returns the next nonce of an account, with all transactions executable
	// by the pool already applied on top.
	Nonce(addr common.Address) uint64

	// Stats retrieves the current pool stats, namely the number of pending and the
	// number of queued (non-executable) transactions.
	Stats() (int, int)

	// Content retrieves the data content of the transaction pool, returning all the
	// pending as well as queued transactions, grouped by account and sorted by nonce.
	Content() (map[common.Address][]*types.Transaction, map[common.Address][]*types.Transaction)

	// ContentFrom retrieves the data content of the transaction pool, returning the
	// pending as well as queued transactions of this address, grouped by nonce.
	ContentFrom(addr common.Address) ([]*types.Transaction, []*types.Transaction)

	// Locals retrieves the accounts currently considered local by the pool.
	Locals() []common.Address

	// Status returns the known status (unknown/pending/queued) of a transaction
	// identified by their hashes.
	Status(hash common.Hash) TxStatus

<<<<<<< HEAD
	// SetMaxGas limit max acceptable tx gas when mine is enabled
	SetMaxGas(maxGas uint64)
=======
	// Clear removes all tracked transactions from the pool
	Clear()
>>>>>>> c64cf28f
}<|MERGE_RESOLUTION|>--- conflicted
+++ resolved
@@ -173,11 +173,9 @@
 	// identified by their hashes.
 	Status(hash common.Hash) TxStatus
 
-<<<<<<< HEAD
 	// SetMaxGas limit max acceptable tx gas when mine is enabled
 	SetMaxGas(maxGas uint64)
-=======
+
 	// Clear removes all tracked transactions from the pool
 	Clear()
->>>>>>> c64cf28f
 }