--- conflicted
+++ resolved
@@ -146,7 +146,18 @@
 // NewEVM returns a new EVM. The returned EVM is not thread safe and should
 // only ever be used *once*.
 func NewEVM(blockCtx BlockContext, txCtx TxContext, statedb StateDB, chainConfig *params.ChainConfig, config Config) *EVM {
-<<<<<<< HEAD
+	// If basefee tracking is disabled (eth_call, eth_estimateGas, etc), and no
+	// gas prices were specified, lower the basefee to 0 to avoid breaking EVM
+	// invariants (basefee < feecap)
+	if config.NoBaseFee {
+		if txCtx.GasPrice.BitLen() == 0 {
+			blockCtx.BaseFee = new(big.Int)
+		}
+		if txCtx.BlobFeeCap != nil && txCtx.BlobFeeCap.BitLen() == 0 {
+			blockCtx.BlobBaseFee = new(big.Int)
+		}
+	}
+
 	evm := EvmPool.Get().(*EVM)
 	evm.Context = blockCtx
 	evm.TxContext = txCtx
@@ -158,27 +169,6 @@
 	evm.callGasTemp = 0
 	evm.depth = 0
 
-=======
-	// If basefee tracking is disabled (eth_call, eth_estimateGas, etc), and no
-	// gas prices were specified, lower the basefee to 0 to avoid breaking EVM
-	// invariants (basefee < feecap)
-	if config.NoBaseFee {
-		if txCtx.GasPrice.BitLen() == 0 {
-			blockCtx.BaseFee = new(big.Int)
-		}
-		if txCtx.BlobFeeCap != nil && txCtx.BlobFeeCap.BitLen() == 0 {
-			blockCtx.BlobBaseFee = new(big.Int)
-		}
-	}
-	evm := &EVM{
-		Context:     blockCtx,
-		TxContext:   txCtx,
-		StateDB:     statedb,
-		Config:      config,
-		chainConfig: chainConfig,
-		chainRules:  chainConfig.Rules(blockCtx.BlockNumber, blockCtx.Random != nil, blockCtx.Time),
-	}
->>>>>>> 8f7eb9cc
 	evm.interpreter = NewEVMInterpreter(evm)
 
 	return evm
