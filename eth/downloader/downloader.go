// Copyright 2015 The go-ethereum Authors
// This file is part of the go-ethereum library.
//
// The go-ethereum library is free software: you can redistribute it and/or modify
// it under the terms of the GNU Lesser General Public License as published by
// the Free Software Foundation, either version 3 of the License, or
// (at your option) any later version.
//
// The go-ethereum library is distributed in the hope that it will be useful,
// but WITHOUT ANY WARRANTY; without even the implied warranty of
// MERCHANTABILITY or FITNESS FOR A PARTICULAR PURPOSE. See the
// GNU Lesser General Public License for more details.
//
// You should have received a copy of the GNU Lesser General Public License
// along with the go-ethereum library. If not, see <http://www.gnu.org/licenses/>.

// Package downloader contains the manual full chain synchronisation.
package downloader

import (
	"errors"
	"fmt"
	"math/big"
	"sync"
	"sync/atomic"
	"time"

	"github.com/ethereum/go-ethereum"
	"github.com/ethereum/go-ethereum/common"
	"github.com/ethereum/go-ethereum/core"
	"github.com/ethereum/go-ethereum/core/rawdb"
	"github.com/ethereum/go-ethereum/core/state/snapshot"
	"github.com/ethereum/go-ethereum/core/types"
	"github.com/ethereum/go-ethereum/eth/protocols/snap"
	"github.com/ethereum/go-ethereum/ethdb"
	"github.com/ethereum/go-ethereum/event"
	"github.com/ethereum/go-ethereum/log"
	"github.com/ethereum/go-ethereum/params"
	"github.com/ethereum/go-ethereum/trie"
)

var (
	MaxBlockFetch   = 128 // Amount of blocks to be fetched per retrieval request
	MaxHeaderFetch  = 192 // Amount of block headers to be fetched per retrieval request
	MaxSkeletonSize = 128 // Number of header fetches to need for a skeleton assembly
	MaxReceiptFetch = 256 // Amount of transaction receipts to allow fetching per request
	MaxStateFetch   = 384 // Amount of node state values to allow fetching per request

	diffFetchTick  = 10 * time.Millisecond
	diffFetchLimit = 5

	maxQueuedHeaders            = 32 * 1024                         // [eth/62] Maximum number of headers to queue for import (DOS protection)
	maxHeadersProcess           = 2048                              // Number of header download results to import at once into the chain
	maxResultsProcess           = 2048                              // Number of content download results to import at once into the chain
	fullMaxForkAncestry  uint64 = params.FullImmutabilityThreshold  // Maximum chain reorganisation (locally redeclared so tests can reduce it)
	lightMaxForkAncestry uint64 = params.LightImmutabilityThreshold // Maximum chain reorganisation (locally redeclared so tests can reduce it)

	reorgProtThreshold   = 48 // Threshold number of recent blocks to disable mini reorg protection
	reorgProtHeaderDelay = 2  // Number of headers to delay delivering to cover mini reorgs

	fsHeaderSafetyNet = 2048            // Number of headers to discard in case a chain violation is detected
	fsHeaderContCheck = 3 * time.Second // Time interval to check for header continuations during state download
	fsMinFullBlocks   = 64              // Number of blocks to retrieve fully even in snap sync
)

var (
	errBusy                    = errors.New("busy")
	errUnknownPeer             = errors.New("peer is unknown or unhealthy")
	errLaggingPeer             = errors.New("peer is lagging")
	errBadPeer                 = errors.New("action from bad peer ignored")
	errStallingPeer            = errors.New("peer is stalling")
	errUnsyncedPeer            = errors.New("unsynced peer")
	errNoPeers                 = errors.New("no peers to keep download active")
	errTimeout                 = errors.New("timeout")
	errEmptyHeaderSet          = errors.New("empty header set by peer")
	errPeersUnavailable        = errors.New("no peers available or all tried for download")
	errInvalidAncestor         = errors.New("retrieved ancestor is invalid")
	errInvalidChain            = errors.New("retrieved hash chain is invalid")
	errInvalidBody             = errors.New("retrieved block body is invalid")
	errInvalidReceipt          = errors.New("retrieved receipt is invalid")
	errCancelStateFetch        = errors.New("state data download canceled (requested)")
	errCancelContentProcessing = errors.New("content processing canceled (requested)")
	errCanceled                = errors.New("syncing canceled (requested)")
	errTooOld                  = errors.New("peer's protocol version too old")
	errNoAncestorFound         = errors.New("no common ancestor found")
	errNoPivotHeader           = errors.New("pivot header is not found")
	ErrMergeTransition         = errors.New("legacy sync reached the merge")
)

// peerDropFn is a callback type for dropping a peer detected as malicious.
type peerDropFn func(id string)

// badBlockFn is a callback for the async beacon sync to notify the caller that
// the origin header requested to sync to, produced a chain with a bad block.
type badBlockFn func(invalid *types.Header, origin *types.Header)

// headerTask is a set of downloaded headers to queue along with their precomputed
// hashes to avoid constant rehashing.
type headerTask struct {
	headers []*types.Header
	hashes  []common.Hash
}

type Downloader struct {
	mode atomic.Uint32  // Synchronisation mode defining the strategy used (per sync cycle), use d.getMode() to get the SyncMode
	mux  *event.TypeMux // Event multiplexer to announce sync operation events

	genesis uint64   // Genesis block number to limit sync to (e.g. light client CHT)
	queue   *queue   // Scheduler for selecting the hashes to download
	peers   *peerSet // Set of active peers from which download can proceed

	stateDB ethdb.Database // Database to state sync into (and deduplicate via)

	// Statistics
	syncStatsChainOrigin uint64       // Origin block number where syncing started at
	syncStatsChainHeight uint64       // Highest block number known when syncing started
	syncStatsLock        sync.RWMutex // Lock protecting the sync stats fields

	lightchain LightChain
	blockchain BlockChain

	// Callbacks
	dropPeer peerDropFn // Drops a peer for misbehaving
	badBlock badBlockFn // Reports a block as rejected by the chain

	// Status
	synchroniseMock func(id string, hash common.Hash) error // Replacement for synchronise during testing
	synchronising   atomic.Bool
	notified        atomic.Bool
	committed       atomic.Bool
	ancientLimit    uint64 // The maximum block number which can be regarded as ancient data.

	// Channels
	headerProcCh chan *headerTask // Channel to feed the header processor new tasks

	// Skeleton sync
	skeleton *skeleton // Header skeleton to backfill the chain with (eth2 mode)

	// State sync
	pivotHeader *types.Header // Pivot block header to dynamically push the syncing state root
	pivotLock   sync.RWMutex  // Lock protecting pivot header reads from updates

	SnapSyncer     *snap.Syncer // TODO(karalabe): make private! hack for now
	stateSyncStart chan *stateSync

	// Cancellation and termination
	cancelPeer string         // Identifier of the peer currently being used as the master (cancel on drop)
	cancelCh   chan struct{}  // Channel to cancel mid-flight syncs
	cancelLock sync.RWMutex   // Lock to protect the cancel channel and peer in delivers
	cancelWg   sync.WaitGroup // Make sure all fetcher goroutines have exited.

	quitCh   chan struct{} // Quit channel to signal termination
	quitLock sync.Mutex    // Lock to prevent double closes

	// Testing hooks
<<<<<<< HEAD
	syncInitHook     func(uint64, uint64)                // Method to call upon initiating a new sync run
	bodyFetchHook    func([]*types.Header)               // Method to call upon starting a block body fetch
	receiptFetchHook func([]*types.Header)               // Method to call upon starting a receipt fetch
	chainInsertHook  func([]*fetchResult, chan struct{}) // Method to call upon inserting a chain of blocks (possibly in multiple invocations)
=======
	syncInitHook     func(uint64, uint64)  // Method to call upon initiating a new sync run
	bodyFetchHook    func([]*types.Header) // Method to call upon starting a block body fetch
	receiptFetchHook func([]*types.Header) // Method to call upon starting a receipt fetch
	chainInsertHook  func([]*fetchResult)  // Method to call upon inserting a chain of blocks (possibly in multiple invocations)

	// Progress reporting metrics
	syncStartBlock uint64    // Head snap block when Geth was started
	syncStartTime  time.Time // Time instance when chain sync started
	syncLogTime    time.Time // Time instance when status was last reported
>>>>>>> bed84606
}

// LightChain encapsulates functions required to synchronise a light chain.
type LightChain interface {
	// HasHeader verifies a header's presence in the local chain.
	HasHeader(common.Hash, uint64) bool

	// GetHeaderByHash retrieves a header from the local chain.
	GetHeaderByHash(common.Hash) *types.Header

	// CurrentHeader retrieves the head header from the local chain.
	CurrentHeader() *types.Header

	// GetTd returns the total difficulty of a local block.
	GetTd(common.Hash, uint64) *big.Int

	// InsertHeaderChain inserts a batch of headers into the local chain.
	InsertHeaderChain([]*types.Header) (int, error)

	// SetHead rewinds the local chain to a new head.
	SetHead(uint64) error
}

// BlockChain encapsulates functions required to sync a (full or snap) blockchain.
type BlockChain interface {
	LightChain

	// HasBlock verifies a block's presence in the local chain.
	HasBlock(common.Hash, uint64) bool

	// HasFastBlock verifies a snap block's presence in the local chain.
	HasFastBlock(common.Hash, uint64) bool

	// GetBlockByHash retrieves a block from the local chain.
	GetBlockByHash(common.Hash) *types.Block

	// CurrentBlock retrieves the head block from the local chain.
	CurrentBlock() *types.Header

	// CurrentSnapBlock retrieves the head snap block from the local chain.
	CurrentSnapBlock() *types.Header

	// SnapSyncCommitHead directly commits the head block to a certain entity.
	SnapSyncCommitHead(common.Hash) error

	// InsertChain inserts a batch of blocks into the local chain.
	InsertChain(types.Blocks) (int, error)

	// InsertReceiptChain inserts a batch of receipts into the local chain.
	InsertReceiptChain(types.Blocks, []types.Receipts, uint64) (int, error)

	// Snapshots returns the blockchain snapshot tree to paused it during sync.
	Snapshots() *snapshot.Tree

	// TrieDB retrieves the low level trie database used for interacting
	// with trie nodes.
	TrieDB() *trie.Database
}

type DownloadOption func(downloader *Downloader) *Downloader

type IDiffPeer interface {
	RequestDiffLayers([]common.Hash) error
}

type IPeerSet interface {
	GetDiffPeer(string) IDiffPeer
}

func EnableDiffFetchOp(peers IPeerSet) DownloadOption {
	return func(dl *Downloader) *Downloader {
		var hook = func(results []*fetchResult, stop chan struct{}) {
			if dl.getMode() == FullSync {
				go func() {
					ticker := time.NewTicker(diffFetchTick)
					defer ticker.Stop()
					for _, r := range results {
					Wait:
						for {
							select {
							case <-stop:
								return
							case <-ticker.C:
								if dl.blockchain.CurrentHeader().Number.Int64()+int64(diffFetchLimit) > r.Header.Number.Int64() {
									break Wait
								}
							}
						}
						if ep := peers.GetDiffPeer(r.pid); ep != nil {
							// It turns out a diff layer is 5x larger than block, we just request one diffLayer each time
							err := ep.RequestDiffLayers([]common.Hash{r.Header.Hash()})
							if err != nil {
								return
							}
						}
					}
				}()
			}
		}
		dl.chainInsertHook = hook
		return dl
	}
}

// New creates a new downloader to fetch hashes and blocks from remote peers.
<<<<<<< HEAD
func New(checkpoint uint64, stateDb ethdb.Database, mux *event.TypeMux, chain BlockChain, lightchain LightChain, dropPeer peerDropFn, options ...DownloadOption) *Downloader {
=======
func New(stateDb ethdb.Database, mux *event.TypeMux, chain BlockChain, lightchain LightChain, dropPeer peerDropFn, success func()) *Downloader {
>>>>>>> bed84606
	if lightchain == nil {
		lightchain = chain
	}
	dl := &Downloader{
		stateDB:        stateDb,
		mux:            mux,
		queue:          newQueue(blockCacheMaxItems, blockCacheInitialItems),
		peers:          newPeerSet(),
		blockchain:     chain,
		lightchain:     lightchain,
		dropPeer:       dropPeer,
		headerProcCh:   make(chan *headerTask, 1),
		quitCh:         make(chan struct{}),
		SnapSyncer:     snap.NewSyncer(stateDb, chain.TrieDB().Scheme()),
		stateSyncStart: make(chan *stateSync),
		syncStartBlock: chain.CurrentSnapBlock().Number.Uint64(),
	}
<<<<<<< HEAD
	for _, option := range options {
		if dl != nil {
			dl = option(dl)
		}
	}
=======
	// Create the post-merge skeleton syncer and start the process
	dl.skeleton = newSkeleton(stateDb, dl.peers, dropPeer, newBeaconBackfiller(dl, success))

>>>>>>> bed84606
	go dl.stateFetcher()
	return dl
}

// Progress retrieves the synchronisation boundaries, specifically the origin
// block where synchronisation started at (may have failed/suspended); the block
// or header sync is currently at; and the latest known block which the sync targets.
//
// In addition, during the state download phase of snap synchronisation the number
// of processed and the total number of known states are also returned. Otherwise
// these are zero.
func (d *Downloader) Progress() ethereum.SyncProgress {
	// Lock the current stats and return the progress
	d.syncStatsLock.RLock()
	defer d.syncStatsLock.RUnlock()

	current := uint64(0)
	mode := d.getMode()
	switch {
	case d.blockchain != nil && mode == FullSync:
		current = d.blockchain.CurrentBlock().Number.Uint64()
	case d.blockchain != nil && mode == SnapSync:
		current = d.blockchain.CurrentSnapBlock().Number.Uint64()
	case d.lightchain != nil:
		current = d.lightchain.CurrentHeader().Number.Uint64()
	default:
		log.Error("Unknown downloader chain/mode combo", "light", d.lightchain != nil, "full", d.blockchain != nil, "mode", mode)
	}
	progress, pending := d.SnapSyncer.Progress()

	return ethereum.SyncProgress{
		StartingBlock:       d.syncStatsChainOrigin,
		CurrentBlock:        current,
		HighestBlock:        d.syncStatsChainHeight,
		SyncedAccounts:      progress.AccountSynced,
		SyncedAccountBytes:  uint64(progress.AccountBytes),
		SyncedBytecodes:     progress.BytecodeSynced,
		SyncedBytecodeBytes: uint64(progress.BytecodeBytes),
		SyncedStorage:       progress.StorageSynced,
		SyncedStorageBytes:  uint64(progress.StorageBytes),
		HealedTrienodes:     progress.TrienodeHealSynced,
		HealedTrienodeBytes: uint64(progress.TrienodeHealBytes),
		HealedBytecodes:     progress.BytecodeHealSynced,
		HealedBytecodeBytes: uint64(progress.BytecodeHealBytes),
		HealingTrienodes:    pending.TrienodeHeal,
		HealingBytecode:     pending.BytecodeHeal,
	}
}

// Synchronising returns whether the downloader is currently retrieving blocks.
func (d *Downloader) Synchronising() bool {
	return d.synchronising.Load()
}

// RegisterPeer injects a new download peer into the set of block source to be
// used for fetching hashes and blocks from.
func (d *Downloader) RegisterPeer(id string, version uint, peer Peer) error {
	var logger log.Logger
	if len(id) < 16 {
		// Tests use short IDs, don't choke on them
		logger = log.New("peer", id)
	} else {
		logger = log.New("peer", id[:8])
	}
	logger.Trace("Registering sync peer")
	if err := d.peers.Register(newPeerConnection(id, version, peer, logger)); err != nil {
		logger.Error("Failed to register sync peer", "err", err)
		return err
	}
	return nil
}

// RegisterLightPeer injects a light client peer, wrapping it so it appears as a regular peer.
func (d *Downloader) RegisterLightPeer(id string, version uint, peer LightPeer) error {
	return d.RegisterPeer(id, version, &lightPeerWrapper{peer})
}

// UnregisterPeer remove a peer from the known list, preventing any action from
// the specified peer. An effort is also made to return any pending fetches into
// the queue.
func (d *Downloader) UnregisterPeer(id string) error {
	// Unregister the peer from the active peer set and revoke any fetch tasks
	var logger log.Logger
	if len(id) < 16 {
		// Tests use short IDs, don't choke on them
		logger = log.New("peer", id)
	} else {
		logger = log.New("peer", id[:8])
	}
	logger.Trace("Unregistering sync peer")
	if err := d.peers.Unregister(id); err != nil {
		logger.Error("Failed to unregister sync peer", "err", err)
		return err
	}
	d.queue.Revoke(id)

	return nil
}

<<<<<<< HEAD
// Synchronise tries to sync up our local blockchain with a remote peer, both
// adding various sanity checks and wrapping it with various log entries.
func (d *Downloader) Synchronise(id string, head common.Hash, td *big.Int, mode SyncMode) error {
	err := d.synchronise(id, head, td, mode)
=======
// LegacySync tries to sync up our local block chain with a remote peer, both
// adding various sanity checks as well as wrapping it with various log entries.
func (d *Downloader) LegacySync(id string, head common.Hash, td, ttd *big.Int, mode SyncMode) error {
	err := d.synchronise(id, head, td, ttd, mode, false, nil)
>>>>>>> bed84606

	switch err {
	case nil, errBusy, errCanceled:
		return err
	}
	if errors.Is(err, errInvalidChain) || errors.Is(err, errBadPeer) || errors.Is(err, errTimeout) ||
		errors.Is(err, errStallingPeer) || errors.Is(err, errUnsyncedPeer) || errors.Is(err, errEmptyHeaderSet) ||
		errors.Is(err, errPeersUnavailable) || errors.Is(err, errTooOld) || errors.Is(err, errInvalidAncestor) {
		log.Warn("Synchronisation failed, dropping peer", "peer", id, "err", err)
		if d.dropPeer == nil {
			// The dropPeer method is nil when `--copydb` is used for a local copy.
			// Timeouts can occur if e.g. compaction hits at the wrong time, and can be ignored
			log.Warn("Downloader wants to drop peer, but peerdrop-function is not set", "peer", id)
		} else {
			d.dropPeer(id)
		}
		return err
	}
<<<<<<< HEAD
	log.Warn("Synchronisation failed, retrying", "peer", id, "err", err)
=======
	if errors.Is(err, ErrMergeTransition) {
		return err // This is an expected fault, don't keep printing it in a spin-loop
	}
	log.Warn("Synchronisation failed, retrying", "err", err)
>>>>>>> bed84606
	return err
}

// synchronise will select the peer and use it for synchronising. If an empty string is given
// it will use the best peer possible and synchronize if its TD is higher than our own. If any of the
// checks fail an error will be returned. This method is synchronous
func (d *Downloader) synchronise(id string, hash common.Hash, td, ttd *big.Int, mode SyncMode, beaconMode bool, beaconPing chan struct{}) error {
	// The beacon header syncer is async. It will start this synchronization and
	// will continue doing other tasks. However, if synchronization needs to be
	// cancelled, the syncer needs to know if we reached the startup point (and
	// inited the cancel channel) or not yet. Make sure that we'll signal even in
	// case of a failure.
	if beaconPing != nil {
		defer func() {
			select {
			case <-beaconPing: // already notified
			default:
				close(beaconPing) // weird exit condition, notify that it's safe to cancel (the nothing)
			}
		}()
	}
	// Mock out the synchronisation if testing
	if d.synchroniseMock != nil {
		return d.synchroniseMock(id, hash)
	}
	// Make sure only one goroutine is ever allowed past this point at once
	if !d.synchronising.CompareAndSwap(false, true) {
		return errBusy
	}
	defer d.synchronising.Store(false)

	// Post a user notification of the sync (only once per session)
	if d.notified.CompareAndSwap(false, true) {
		log.Info("Block synchronisation started")
	}
	if mode == SnapSync {
		// Snap sync uses the snapshot namespace to store potentially flakey data until
		// sync completely heals and finishes. Pause snapshot maintenance in the mean-
		// time to prevent access.
		if snapshots := d.blockchain.Snapshots(); snapshots != nil { // Only nil in tests
			snapshots.Disable()
		}
	}
	// Reset the queue, peer set and wake channels to clean any internal leftover state
	d.queue.Reset(blockCacheMaxItems, blockCacheInitialItems)
	d.peers.Reset()

	for _, ch := range []chan bool{d.queue.blockWakeCh, d.queue.receiptWakeCh} {
		select {
		case <-ch:
		default:
		}
	}
	for empty := false; !empty; {
		select {
		case <-d.headerProcCh:
		default:
			empty = true
		}
	}
	// Create cancel channel for aborting mid-flight and mark the master peer
	d.cancelLock.Lock()
	d.cancelCh = make(chan struct{})
	d.cancelPeer = id
	d.cancelLock.Unlock()

	defer d.Cancel() // No matter what, we can't leave the cancel channel open

	// Atomically set the requested sync mode
	d.mode.Store(uint32(mode))

	// Retrieve the origin peer and initiate the downloading process
	var p *peerConnection
	if !beaconMode { // Beacon mode doesn't need a peer to sync from
		p = d.peers.Peer(id)
		if p == nil {
			return errUnknownPeer
		}
	}
	if beaconPing != nil {
		close(beaconPing)
	}
	return d.syncWithPeer(p, hash, td, ttd, beaconMode)
}

func (d *Downloader) getMode() SyncMode {
	return SyncMode(d.mode.Load())
}

// syncWithPeer starts a block synchronization based on the hash chain from the
// specified peer and head hash.
func (d *Downloader) syncWithPeer(p *peerConnection, hash common.Hash, td, ttd *big.Int, beaconMode bool) (err error) {
	d.mux.Post(StartEvent{})
	defer func() {
		// reset on error
		if err != nil {
			d.mux.Post(FailedEvent{err})
		} else {
			latest := d.lightchain.CurrentHeader()
			d.mux.Post(DoneEvent{latest})
		}
	}()
	mode := d.getMode()

	if !beaconMode {
		log.Debug("Synchronising with the network", "peer", p.id, "eth", p.version, "head", hash, "td", td, "mode", mode)
	} else {
		log.Debug("Backfilling with the network", "mode", mode)
	}
	defer func(start time.Time) {
		log.Debug("Synchronisation terminated", "elapsed", common.PrettyDuration(time.Since(start)))
	}(time.Now())

	// Look up the sync boundaries: the common ancestor and the target block
<<<<<<< HEAD
	remoteHeader, pivot, err := d.fetchHead(p)
	if err != nil {
		return err
=======
	var latest, pivot, final *types.Header
	if !beaconMode {
		// In legacy mode, use the master peer to retrieve the headers from
		latest, pivot, err = d.fetchHead(p)
		if err != nil {
			return err
		}
	} else {
		// In beacon mode, use the skeleton chain to retrieve the headers from
		latest, _, final, err = d.skeleton.Bounds()
		if err != nil {
			return err
		}
		if latest.Number.Uint64() > uint64(fsMinFullBlocks) {
			number := latest.Number.Uint64() - uint64(fsMinFullBlocks)

			// Retrieve the pivot header from the skeleton chain segment but
			// fallback to local chain if it's not found in skeleton space.
			if pivot = d.skeleton.Header(number); pivot == nil {
				_, oldest, _, _ := d.skeleton.Bounds() // error is already checked
				if number < oldest.Number.Uint64() {
					count := int(oldest.Number.Uint64() - number) // it's capped by fsMinFullBlocks
					headers := d.readHeaderRange(oldest, count)
					if len(headers) == count {
						pivot = headers[len(headers)-1]
						log.Warn("Retrieved pivot header from local", "number", pivot.Number, "hash", pivot.Hash(), "latest", latest.Number, "oldest", oldest.Number)
					}
				}
			}
			// Print an error log and return directly in case the pivot header
			// is still not found. It means the skeleton chain is not linked
			// correctly with local chain.
			if pivot == nil {
				log.Error("Pivot header is not found", "number", number)
				return errNoPivotHeader
			}
		}
>>>>>>> bed84606
	}
	// If no pivot block was returned, the head is below the min full block
	// threshold (i.e. new chain). In that case we won't really snap sync
	// anyway, but still need a valid pivot block to avoid some code hitting
	// nil panics on access.
	if mode == SnapSync && pivot == nil {
		pivot = d.blockchain.CurrentBlock()
	}

<<<<<<< HEAD
	// If the remote peer is lagging behind, no need to sync with it, drop the peer.
	remoteHeight := remoteHeader.Number.Uint64()
	var localHeight uint64
	switch mode {
	case FullSync:
		localHeight = d.blockchain.CurrentBlock().NumberU64()
	case SnapSync:
		localHeight = d.blockchain.CurrentFastBlock().NumberU64()
	default:
		localHeight = d.lightchain.CurrentHeader().Number.Uint64()
	}

	origin, err := d.findAncestor(p, localHeight, remoteHeader)
	if err != nil {
		return err
=======
	var origin uint64
	if !beaconMode {
		// In legacy mode, reach out to the network and find the ancestor
		origin, err = d.findAncestor(p, latest)
		if err != nil {
			return err
		}
	} else {
		// In beacon mode, use the skeleton chain for the ancestor lookup
		origin, err = d.findBeaconAncestor()
		if err != nil {
			return err
		}
>>>>>>> bed84606
	}

	if localHeight >= remoteHeight {
		// if remoteHeader does not exist in local chain, will move on to insert it as a side chain.
		if d.blockchain.GetBlockByHash(remoteHeader.Hash()) != nil ||
			(mode == LightSync && d.blockchain.GetHeaderByHash(remoteHeader.Hash()) != nil) {
			p.log.Warn("syncWithPeer", "local", localHeight, "remote", remoteHeight, "mode", mode, "err", errLaggingPeer)
			p.peer.MarkLagging()
			return errLaggingPeer
		}
	}
	d.syncStatsLock.Lock()
	if d.syncStatsChainHeight <= origin || d.syncStatsChainOrigin > origin {
		d.syncStatsChainOrigin = origin
	}
	d.syncStatsChainHeight = remoteHeight
	d.syncStatsLock.Unlock()

	// Ensure our origin point is below any snap sync pivot point
	if mode == SnapSync {
		if remoteHeight <= uint64(fsMinFullBlocks) {
			origin = 0
		} else {
			pivotNumber := pivot.Number.Uint64()
			if pivotNumber <= origin {
				origin = pivotNumber - 1
			}
			// Write out the pivot into the database so a rollback beyond it will
			// reenable snap sync
			rawdb.WriteLastPivotNumber(d.stateDB, pivotNumber)
		}
	}
	d.committed.Store(true)
	if mode == SnapSync && pivot.Number.Uint64() != 0 {
		d.committed.Store(false)
	}
	if mode == SnapSync {
		// Set the ancient data limitation. If we are running snap sync, all block
		// data older than ancientLimit will be written to the ancient store. More
		// recent data will be written to the active database and will wait for the
		// freezer to migrate.
		//
		// If the network is post-merge, use either the last announced finalized
		// block as the ancient limit, or if we haven't yet received one, the head-
		// a max fork ancestry limit. One quirky case if we've already passed the
		// finalized block, in which case the skeleton.Bounds will return nil and
		// we'll revert to head - 90K. That's fine, we're finishing sync anyway.
		//
<<<<<<< HEAD
		// The reason for picking checkpoint first is that a malicious peer can give us
		// a fake (very high) height, forcing the ancient limit to also be very high.
		// The peer would start to feed us valid blocks until head, resulting in all of
		// the blocks might be written into the ancient store. A following mini-reorg
		// could cause issues.
		if d.checkpoint != 0 && d.checkpoint > fullMaxForkAncestry+1 {
			d.ancientLimit = d.checkpoint
		} else if remoteHeight > fullMaxForkAncestry+1 {
			d.ancientLimit = remoteHeight - fullMaxForkAncestry - 1
=======
		// For non-merged networks, if there is a checkpoint available, then calculate
		// the ancientLimit through that. Otherwise calculate the ancient limit through
		// the advertised height of the remote peer. This most is mostly a fallback for
		// legacy networks, but should eventually be droppped. TODO(karalabe).
		if beaconMode {
			// Beacon sync, use the latest finalized block as the ancient limit
			// or a reasonable height if no finalized block is yet announced.
			if final != nil {
				d.ancientLimit = final.Number.Uint64()
			} else if height > fullMaxForkAncestry+1 {
				d.ancientLimit = height - fullMaxForkAncestry - 1
			} else {
				d.ancientLimit = 0
			}
>>>>>>> bed84606
		} else {
			// Legacy sync, use the best announcement we have from the remote peer.
			// TODO(karalabe): Drop this pathway.
			if height > fullMaxForkAncestry+1 {
				d.ancientLimit = height - fullMaxForkAncestry - 1
			} else {
				d.ancientLimit = 0
			}
		}
		frozen, _ := d.stateDB.Ancients() // Ignore the error here since light client can also hit here.
		itemAmountInAncient, _ := d.stateDB.ItemAmountInAncient()
		// If a part of blockchain data has already been written into active store,
		// disable the ancient style insertion explicitly.
		if origin >= frozen && itemAmountInAncient != 0 {
			d.ancientLimit = 0
			log.Info("Disabling direct-ancient mode", "origin", origin, "ancient", frozen-1)
		} else if d.ancientLimit > 0 {
			log.Debug("Enabling direct-ancient mode", "ancient", d.ancientLimit)
		}
		// Rewind the ancient store and blockchain if reorg happens.
		if origin+1 < frozen {
			if err := d.lightchain.SetHead(origin); err != nil {
				return err
			}
		}
	}
	// Initiate the sync using a concurrent header and content retrieval algorithm
	d.queue.Prepare(origin+1, mode)
	if d.syncInitHook != nil {
		d.syncInitHook(origin, remoteHeight)
	}
	var headerFetcher func() error
	if !beaconMode {
		// In legacy mode, headers are retrieved from the network
		headerFetcher = func() error { return d.fetchHeaders(p, origin+1, latest.Number.Uint64()) }
	} else {
		// In beacon mode, headers are served by the skeleton syncer
		headerFetcher = func() error { return d.fetchBeaconHeaders(origin + 1) }
	}
	fetchers := []func() error{
<<<<<<< HEAD
		func() error { return d.fetchHeaders(p, origin+1, remoteHeader.Number.Uint64()) }, // Headers are always retrieved
		func() error { return d.fetchBodies(origin + 1) },                                 // Bodies are retrieved during normal and snap sync
		func() error { return d.fetchReceipts(origin + 1) },                               // Receipts are retrieved during snap sync
		func() error { return d.processHeaders(origin+1, td) },
=======
		headerFetcher, // Headers are always retrieved
		func() error { return d.fetchBodies(origin+1, beaconMode) },   // Bodies are retrieved during normal and snap sync
		func() error { return d.fetchReceipts(origin+1, beaconMode) }, // Receipts are retrieved during snap sync
		func() error { return d.processHeaders(origin+1, td, ttd, beaconMode) },
>>>>>>> bed84606
	}
	if mode == SnapSync {
		d.pivotLock.Lock()
		d.pivotHeader = pivot
		d.pivotLock.Unlock()

		fetchers = append(fetchers, func() error { return d.processSnapSyncContent() })
	} else if mode == FullSync {
		fetchers = append(fetchers, func() error { return d.processFullSyncContent(ttd, beaconMode) })
	}
	return d.spawnSync(fetchers)
}

// spawnSync runs d.process and all given fetcher functions to completion in
// separate goroutines, returning the first error that appears.
func (d *Downloader) spawnSync(fetchers []func() error) error {
	errc := make(chan error, len(fetchers))
	d.cancelWg.Add(len(fetchers))
	for _, fn := range fetchers {
		fn := fn
		go func() { defer d.cancelWg.Done(); errc <- fn() }()
	}
	// Wait for the first error, then terminate the others.
	var err error
	for i := 0; i < len(fetchers); i++ {
		if i == len(fetchers)-1 {
			// Close the queue when all fetchers have exited.
			// This will cause the block processor to end when
			// it has processed the queue.
			d.queue.Close()
		}
		if got := <-errc; got != nil {
			err = got
			if got != errCanceled {
				break // receive a meaningful error, bubble it up
			}
		}
	}
	d.queue.Close()
	d.Cancel()
	return err
}

// cancel aborts all of the operations and resets the queue. However, cancel does
// not wait for the running download goroutines to finish. This method should be
// used when cancelling the downloads from inside the downloader.
func (d *Downloader) cancel() {
	// Close the current cancel channel
	d.cancelLock.Lock()
	defer d.cancelLock.Unlock()

	if d.cancelCh != nil {
		select {
		case <-d.cancelCh:
			// Channel was already closed
		default:
			close(d.cancelCh)
		}
	}
}

// Cancel aborts all of the operations and waits for all download goroutines to
// finish before returning.
func (d *Downloader) Cancel() {
	d.cancel()
	d.cancelWg.Wait()
}

// Terminate interrupts the downloader, canceling all pending operations.
// The downloader cannot be reused after calling Terminate.
func (d *Downloader) Terminate() {
	// Close the termination channel (make sure double close is allowed)
	d.quitLock.Lock()
	select {
	case <-d.quitCh:
	default:
		close(d.quitCh)

		// Terminate the internal beacon syncer
		d.skeleton.Terminate()
	}
	d.quitLock.Unlock()

	// Cancel any pending download requests
	d.Cancel()
}

// fetchHead retrieves the head header and prior pivot block (if available) from
// a remote peer.
func (d *Downloader) fetchHead(p *peerConnection) (head *types.Header, pivot *types.Header, err error) {
	p.log.Debug("Retrieving remote chain head")
	mode := d.getMode()

	// Request the advertised remote head block and wait for the response
	latest, _ := p.peer.Head()
	fetch := 1
	if mode == SnapSync {
		fetch = 2 // head + pivot headers
	}
	headers, hashes, err := d.fetchHeadersByHash(p, latest, fetch, fsMinFullBlocks-1, true)
	if err != nil {
		return nil, nil, err
	}
	// Make sure the peer gave us at least one and at most the requested headers
	if len(headers) == 0 || len(headers) > fetch {
		return nil, nil, fmt.Errorf("%w: returned headers %d != requested %d", errBadPeer, len(headers), fetch)
	}
	// The first header needs to be the head, validate against the request. If
	// only 1 header was returned, make sure there's no pivot or there was not
	// one requested.
	head = headers[0]
	if len(headers) == 1 {
		if mode == SnapSync && head.Number.Uint64() > uint64(fsMinFullBlocks) {
			return nil, nil, fmt.Errorf("%w: no pivot included along head header", errBadPeer)
		}
		p.log.Debug("Remote head identified, no pivot", "number", head.Number, "hash", hashes[0])
		return head, nil, nil
	}
	// At this point we have 2 headers in total and the first is the
	// validated head of the chain. Check the pivot number and return,
	pivot = headers[1]
	if pivot.Number.Uint64() != head.Number.Uint64()-uint64(fsMinFullBlocks) {
		return nil, nil, fmt.Errorf("%w: remote pivot %d != requested %d", errInvalidChain, pivot.Number, head.Number.Uint64()-uint64(fsMinFullBlocks))
	}
	return head, pivot, nil
}

// calculateRequestSpan calculates what headers to request from a peer when trying to determine the
// common ancestor.
// It returns parameters to be used for peer.RequestHeadersByNumber:
//
<<<<<<< HEAD
//	from - starting block number
//	count - number of headers to request
//	skip - number of headers to skip
=======
//	from  - starting block number
//	count - number of headers to request
//	skip  - number of headers to skip
>>>>>>> bed84606
//
// and also returns 'max', the last block which is expected to be returned by the remote peers,
// given the (from,count,skip)
func calculateRequestSpan(remoteHeight, localHeight uint64) (int64, int, int, uint64) {
	var (
		from     int
		count    int
		MaxCount = MaxHeaderFetch / 16
	)
	// requestHead is the highest block that we will ask for. If requestHead is not offset,
	// the highest block that we will get is 16 blocks back from head, which means we
	// will fetch 14 or 15 blocks unnecessarily in the case the height difference
	// between us and the peer is 1-2 blocks, which is most common
	requestHead := int(remoteHeight) - 1
	if requestHead < 0 {
		requestHead = 0
	}
	// requestBottom is the lowest block we want included in the query
	// Ideally, we want to include the one just below our own head
	requestBottom := int(localHeight - 1)
	if requestBottom < 0 {
		requestBottom = 0
	}
	totalSpan := requestHead - requestBottom
	span := 1 + totalSpan/MaxCount
	if span < 2 {
		span = 2
	}
	if span > 16 {
		span = 16
	}

	count = 1 + totalSpan/span
	if count > MaxCount {
		count = MaxCount
	}
	if count < 2 {
		count = 2
	}
	from = requestHead - (count-1)*span
	if from < 0 {
		from = 0
	}
	max := from + (count-1)*span
	return int64(from), count, span - 1, uint64(max)
}

// findAncestor tries to locate the common ancestor link of the local chain and
// a remote peers blockchain. In the general case when our node was in sync and
// on the correct chain, checking the top N links should already get us a match.
// In the rare scenario when we ended up on a long reorganisation (i.e. none of
// the head links match), we do a binary search to find the common ancestor.
func (d *Downloader) findAncestor(p *peerConnection, localHeight uint64, remoteHeader *types.Header) (uint64, error) {
	// Figure out the valid ancestor range to prevent rewrite attacks
	var (
		floor        = int64(-1)
		remoteHeight = remoteHeader.Number.Uint64()
	)
	mode := d.getMode()
<<<<<<< HEAD

=======
	switch mode {
	case FullSync:
		localHeight = d.blockchain.CurrentBlock().Number.Uint64()
	case SnapSync:
		localHeight = d.blockchain.CurrentSnapBlock().Number.Uint64()
	default:
		localHeight = d.lightchain.CurrentHeader().Number.Uint64()
	}
>>>>>>> bed84606
	p.log.Debug("Looking for common ancestor", "local", localHeight, "remote", remoteHeight)

	// Recap floor value for binary search
	maxForkAncestry := fullMaxForkAncestry
	if d.getMode() == LightSync {
		maxForkAncestry = lightMaxForkAncestry
	}
	if localHeight >= maxForkAncestry {
		// We're above the max reorg threshold, find the earliest fork point
		floor = int64(localHeight - maxForkAncestry)
	}
	// If we're doing a light sync, ensure the floor doesn't go below the CHT, as
	// all headers before that point will be missing.
	if mode == LightSync {
		// If we don't know the current CHT position, find it
		if d.genesis == 0 {
			header := d.lightchain.CurrentHeader()
			for header != nil {
				d.genesis = header.Number.Uint64()
				if floor >= int64(d.genesis)-1 {
					break
				}
				header = d.lightchain.GetHeaderByHash(header.ParentHash)
			}
		}
		// We already know the "genesis" block number, cap floor to that
		if floor < int64(d.genesis)-1 {
			floor = int64(d.genesis) - 1
		}
	}

	ancestor, err := d.findAncestorSpanSearch(p, mode, remoteHeight, localHeight, floor)
	if err == nil {
		return ancestor, nil
	}
	// The returned error was not nil.
	// If the error returned does not reflect that a common ancestor was not found, return it.
	// If the error reflects that a common ancestor was not found, continue to binary search,
	// where the error value will be reassigned.
	if !errors.Is(err, errNoAncestorFound) {
		return 0, err
	}

	ancestor, err = d.findAncestorBinarySearch(p, mode, remoteHeight, floor)
	if err != nil {
		return 0, err
	}
	return ancestor, nil
}

func (d *Downloader) findAncestorSpanSearch(p *peerConnection, mode SyncMode, remoteHeight, localHeight uint64, floor int64) (uint64, error) {
	from, count, skip, max := calculateRequestSpan(remoteHeight, localHeight)

	p.log.Trace("Span searching for common ancestor", "count", count, "from", from, "skip", skip)
	headers, hashes, err := d.fetchHeadersByNumber(p, uint64(from), count, skip, false)
	if err != nil {
		return 0, err
	}
	// Wait for the remote response to the head fetch
	number, hash := uint64(0), common.Hash{}

	// Make sure the peer actually gave something valid
	if len(headers) == 0 {
		p.log.Warn("Empty head header set")
		return 0, errEmptyHeaderSet
	}
	// Make sure the peer's reply conforms to the request
	for i, header := range headers {
		expectNumber := from + int64(i)*int64(skip+1)
		if number := header.Number.Int64(); number != expectNumber {
			p.log.Warn("Head headers broke chain ordering", "index", i, "requested", expectNumber, "received", number)
			return 0, fmt.Errorf("%w: %v", errInvalidChain, errors.New("head headers broke chain ordering"))
		}
	}
	// Check if a common ancestor was found
	for i := len(headers) - 1; i >= 0; i-- {
		// Skip any headers that underflow/overflow our requested set
		if headers[i].Number.Int64() < from || headers[i].Number.Uint64() > max {
			continue
		}
		// Otherwise check if we already know the header or not
		h := hashes[i]
		n := headers[i].Number.Uint64()

		var known bool
		switch mode {
		case FullSync:
			known = d.blockchain.HasBlock(h, n)
		case SnapSync:
			known = d.blockchain.HasFastBlock(h, n)
		default:
			known = d.lightchain.HasHeader(h, n)
		}
		if known {
			number, hash = n, h
			break
		}
	}
	// If the head fetch already found an ancestor, return
	if hash != (common.Hash{}) {
		if int64(number) <= floor {
			p.log.Warn("Ancestor below allowance", "number", number, "hash", hash, "allowance", floor)
			return 0, errInvalidAncestor
		}
		p.log.Debug("Found common ancestor", "number", number, "hash", hash)
		return number, nil
	}
	return 0, errNoAncestorFound
}

func (d *Downloader) findAncestorBinarySearch(p *peerConnection, mode SyncMode, remoteHeight uint64, floor int64) (uint64, error) {
	hash := common.Hash{}

	// Ancestor not found, we need to binary search over our chain
	start, end := uint64(0), remoteHeight
	if floor > 0 {
		start = uint64(floor)
	}
	p.log.Trace("Binary searching for common ancestor", "start", start, "end", end)

	for start+1 < end {
		// Split our chain interval in two, and request the hash to cross check
		check := (start + end) / 2

		headers, hashes, err := d.fetchHeadersByNumber(p, check, 1, 0, false)
		if err != nil {
			return 0, err
		}
		// Make sure the peer actually gave something valid
		if len(headers) != 1 {
			p.log.Warn("Multiple headers for single request", "headers", len(headers))
			return 0, fmt.Errorf("%w: multiple headers (%d) for single request", errBadPeer, len(headers))
		}
		// Modify the search interval based on the response
		h := hashes[0]
		n := headers[0].Number.Uint64()

		var known bool
		switch mode {
		case FullSync:
			known = d.blockchain.HasBlock(h, n)
		case SnapSync:
			known = d.blockchain.HasFastBlock(h, n)
		default:
			known = d.lightchain.HasHeader(h, n)
		}
		if !known {
			end = check
			continue
		}
		header := d.lightchain.GetHeaderByHash(h) // Independent of sync mode, header surely exists
		if header == nil {
			p.log.Error("header not found", "hash", h, "request", check)
			return 0, fmt.Errorf("%w: header no found (%s)", errBadPeer, h)
		}
		if header.Number.Uint64() != check {
			p.log.Warn("Received non requested header", "number", header.Number, "hash", header.Hash(), "request", check)
			return 0, fmt.Errorf("%w: non-requested header (%d)", errBadPeer, header.Number)
		}
		start = check
		hash = h
	}
	// Ensure valid ancestry and return
	if int64(start) <= floor {
		p.log.Warn("Ancestor below allowance", "number", start, "hash", hash, "allowance", floor)
		return 0, errInvalidAncestor
	}
	p.log.Debug("Found common ancestor", "number", start, "hash", hash)
	return start, nil
}

// fetchHeaders keeps retrieving headers concurrently from the number
// requested, until no more are returned, potentially throttling on the way. To
// facilitate concurrency but still protect against malicious nodes sending bad
// headers, we construct a header chain skeleton using the "origin" peer we are
// syncing with, and fill in the missing headers using anyone else. Headers from
// other peers are only accepted if they map cleanly to the skeleton. If no one
// can fill in the skeleton - not even the origin peer - it's assumed invalid and
// the origin is dropped.
func (d *Downloader) fetchHeaders(p *peerConnection, from uint64, head uint64) error {
	p.log.Debug("Directing header downloads", "origin", from)
	defer p.log.Debug("Header download terminated")

	// Start pulling the header chain skeleton until all is done
	var (
		skeleton = true  // Skeleton assembly phase or finishing up
		pivoting = false // Whether the next request is pivot verification
		ancestor = from
		mode     = d.getMode()
	)
	for {
		// Pull the next batch of headers, it either:
		//   - Pivot check to see if the chain moved too far
		//   - Skeleton retrieval to permit concurrent header fetches
		//   - Full header retrieval if we're near the chain head
		var (
			headers []*types.Header
			hashes  []common.Hash
			err     error
		)
		switch {
		case pivoting:
			d.pivotLock.RLock()
			pivot := d.pivotHeader.Number.Uint64()
			d.pivotLock.RUnlock()

			p.log.Trace("Fetching next pivot header", "number", pivot+uint64(fsMinFullBlocks))
			headers, hashes, err = d.fetchHeadersByNumber(p, pivot+uint64(fsMinFullBlocks), 2, fsMinFullBlocks-9, false) // move +64 when it's 2x64-8 deep

		case skeleton:
			p.log.Trace("Fetching skeleton headers", "count", MaxHeaderFetch, "from", from)
			headers, hashes, err = d.fetchHeadersByNumber(p, from+uint64(MaxHeaderFetch)-1, MaxSkeletonSize, MaxHeaderFetch-1, false)

		default:
			p.log.Trace("Fetching full headers", "count", MaxHeaderFetch, "from", from)
			headers, hashes, err = d.fetchHeadersByNumber(p, from, MaxHeaderFetch, 0, false)
		}
		switch err {
		case nil:
			// Headers retrieved, continue with processing

		case errCanceled:
			// Sync cancelled, no issue, propagate up
			return err

		default:
			// Header retrieval either timed out, or the peer failed in some strange way
			// (e.g. disconnect). Consider the master peer bad and drop
			d.dropPeer(p.id)

			// Finish the sync gracefully instead of dumping the gathered data though
			for _, ch := range []chan bool{d.queue.blockWakeCh, d.queue.receiptWakeCh} {
				select {
				case ch <- false:
				case <-d.cancelCh:
				}
			}
			select {
			case d.headerProcCh <- nil:
			case <-d.cancelCh:
			}
			return fmt.Errorf("%w: header request failed: %v", errBadPeer, err)
		}
		// If the pivot is being checked, move if it became stale and run the real retrieval
		var pivot uint64

		d.pivotLock.RLock()
		if d.pivotHeader != nil {
			pivot = d.pivotHeader.Number.Uint64()
		}
		d.pivotLock.RUnlock()

		if pivoting {
			if len(headers) == 2 {
				if have, want := headers[0].Number.Uint64(), pivot+uint64(fsMinFullBlocks); have != want {
					log.Warn("Peer sent invalid next pivot", "have", have, "want", want)
					return fmt.Errorf("%w: next pivot number %d != requested %d", errInvalidChain, have, want)
				}
				if have, want := headers[1].Number.Uint64(), pivot+2*uint64(fsMinFullBlocks)-8; have != want {
					log.Warn("Peer sent invalid pivot confirmer", "have", have, "want", want)
					return fmt.Errorf("%w: next pivot confirmer number %d != requested %d", errInvalidChain, have, want)
				}
				log.Warn("Pivot seemingly stale, moving", "old", pivot, "new", headers[0].Number)
				pivot = headers[0].Number.Uint64()

				d.pivotLock.Lock()
				d.pivotHeader = headers[0]
				d.pivotLock.Unlock()

				// Write out the pivot into the database so a rollback beyond
				// it will reenable snap sync and update the state root that
				// the state syncer will be downloading.
				rawdb.WriteLastPivotNumber(d.stateDB, pivot)
			}
			// Disable the pivot check and fetch the next batch of headers
			pivoting = false
			continue
		}
		// If the skeleton's finished, pull any remaining head headers directly from the origin
		if skeleton && len(headers) == 0 {
			// A malicious node might withhold advertised headers indefinitely
			if from+uint64(MaxHeaderFetch)-1 <= head {
				p.log.Warn("Peer withheld skeleton headers", "advertised", head, "withheld", from+uint64(MaxHeaderFetch)-1)
				return fmt.Errorf("%w: withheld skeleton headers: advertised %d, withheld #%d", errStallingPeer, head, from+uint64(MaxHeaderFetch)-1)
			}
			p.log.Debug("No skeleton, fetching headers directly")
			skeleton = false
			continue
		}
		// If no more headers are inbound, notify the content fetchers and return
		if len(headers) == 0 {
			// Don't abort header fetches while the pivot is downloading
			if !d.committed.Load() && pivot <= from {
				p.log.Debug("No headers, waiting for pivot commit")
				select {
				case <-time.After(fsHeaderContCheck):
					continue
				case <-d.cancelCh:
					return errCanceled
				}
			}
			// Pivot done (or not in snap sync) and no more headers, terminate the process
			p.log.Debug("No more headers available")
			select {
			case d.headerProcCh <- nil:
				return nil
			case <-d.cancelCh:
				return errCanceled
			}
		}
		// If we received a skeleton batch, resolve internals concurrently
		var progressed bool
		if skeleton {
			filled, hashset, proced, err := d.fillHeaderSkeleton(from, headers)
			if err != nil {
				p.log.Debug("Skeleton chain invalid", "err", err)
				return fmt.Errorf("%w: %v", errInvalidChain, err)
			}
			headers = filled[proced:]
			hashes = hashset[proced:]

			progressed = proced > 0
			from += uint64(proced)
		} else {
			// A malicious node might withhold advertised headers indefinitely
			if n := len(headers); n < MaxHeaderFetch && headers[n-1].Number.Uint64() < head {
				p.log.Warn("Peer withheld headers", "advertised", head, "delivered", headers[n-1].Number.Uint64())
				return fmt.Errorf("%w: withheld headers: advertised %d, delivered %d", errStallingPeer, head, headers[n-1].Number.Uint64())
			}
			// If we're closing in on the chain head, but haven't yet reached it, delay
			// the last few headers so mini reorgs on the head don't cause invalid hash
			// chain errors.
			if n := len(headers); n > 0 {
				// Retrieve the current head we're at
				var head uint64
				if mode == LightSync {
					head = d.lightchain.CurrentHeader().Number.Uint64()
				} else {
					head = d.blockchain.CurrentSnapBlock().Number.Uint64()
					if full := d.blockchain.CurrentBlock().Number.Uint64(); head < full {
						head = full
					}
				}
				// If the head is below the common ancestor, we're actually deduplicating
				// already existing chain segments, so use the ancestor as the fake head.
				// Otherwise, we might end up delaying header deliveries pointlessly.
				if head < ancestor {
					head = ancestor
				}
				// If the head is way older than this batch, delay the last few headers
				if head+uint64(reorgProtThreshold) < headers[n-1].Number.Uint64() {
					delay := reorgProtHeaderDelay
					if delay > n {
						delay = n
					}
					headers = headers[:n-delay]
					hashes = hashes[:n-delay]
				}
			}
		}
		// If no headers have been delivered, or all of them have been delayed,
		// sleep a bit and retry. Take care with headers already consumed during
		// skeleton filling
		if len(headers) == 0 && !progressed {
			p.log.Trace("All headers delayed, waiting")
			select {
			case <-time.After(fsHeaderContCheck):
				continue
			case <-d.cancelCh:
				return errCanceled
			}
		}
		// Insert any remaining new headers and fetch the next batch
		if len(headers) > 0 {
			p.log.Trace("Scheduling new headers", "count", len(headers), "from", from)
			select {
			case d.headerProcCh <- &headerTask{
				headers: headers,
				hashes:  hashes,
			}:
			case <-d.cancelCh:
				return errCanceled
			}
			from += uint64(len(headers))
		}
		// If we're still skeleton filling snap sync, check pivot staleness
		// before continuing to the next skeleton filling
		if skeleton && pivot > 0 {
			pivoting = true
		}
	}
}

// fillHeaderSkeleton concurrently retrieves headers from all our available peers
// and maps them to the provided skeleton header chain.
//
// Any partial results from the beginning of the skeleton is (if possible) forwarded
// immediately to the header processor to keep the rest of the pipeline full even
// in the case of header stalls.
//
// The method returns the entire filled skeleton and also the number of headers
// already forwarded for processing.
func (d *Downloader) fillHeaderSkeleton(from uint64, skeleton []*types.Header) ([]*types.Header, []common.Hash, int, error) {
	log.Debug("Filling up skeleton", "from", from)
	d.queue.ScheduleSkeleton(from, skeleton)

	err := d.concurrentFetch((*headerQueue)(d), false)
	if err != nil {
		log.Debug("Skeleton fill failed", "err", err)
	}
	filled, hashes, proced := d.queue.RetrieveHeaders()
	if err == nil {
		log.Debug("Skeleton fill succeeded", "filled", len(filled), "processed", proced)
	}
	return filled, hashes, proced, err
}

// fetchBodies iteratively downloads the scheduled block bodies, taking any
// available peers, reserving a chunk of blocks for each, waiting for delivery
// and also periodically checking for timeouts.
func (d *Downloader) fetchBodies(from uint64, beaconMode bool) error {
	log.Debug("Downloading block bodies", "origin", from)
	err := d.concurrentFetch((*bodyQueue)(d), beaconMode)

	log.Debug("Block body download terminated", "err", err)
	return err
}

// fetchReceipts iteratively downloads the scheduled block receipts, taking any
// available peers, reserving a chunk of receipts for each, waiting for delivery
// and also periodically checking for timeouts.
func (d *Downloader) fetchReceipts(from uint64, beaconMode bool) error {
	log.Debug("Downloading receipts", "origin", from)
	err := d.concurrentFetch((*receiptQueue)(d), beaconMode)

	log.Debug("Receipt download terminated", "err", err)
	return err
}

// processHeaders takes batches of retrieved headers from an input channel and
// keeps processing and scheduling them into the header chain and downloader's
// queue until the stream ends or a failure occurs.
func (d *Downloader) processHeaders(origin uint64, td, ttd *big.Int, beaconMode bool) error {
	// Keep a count of uncertain headers to roll back
	var (
		rollback    uint64 // Zero means no rollback (fine as you can't unroll the genesis)
		rollbackErr error
		mode        = d.getMode()
	)
	defer func() {
		if rollback > 0 {
			lastHeader, lastFastBlock, lastBlock := d.lightchain.CurrentHeader().Number, common.Big0, common.Big0
			if mode != LightSync {
				lastFastBlock = d.blockchain.CurrentSnapBlock().Number
				lastBlock = d.blockchain.CurrentBlock().Number
			}
			if err := d.lightchain.SetHead(rollback - 1); err != nil { // -1 to target the parent of the first uncertain block
				// We're already unwinding the stack, only print the error to make it more visible
				log.Error("Failed to roll back chain segment", "head", rollback-1, "err", err)
			}
			curFastBlock, curBlock := common.Big0, common.Big0
			if mode != LightSync {
				curFastBlock = d.blockchain.CurrentSnapBlock().Number
				curBlock = d.blockchain.CurrentBlock().Number
			}
			log.Warn("Rolled back chain segment",
				"header", fmt.Sprintf("%d->%d", lastHeader, d.lightchain.CurrentHeader().Number),
				"snap", fmt.Sprintf("%d->%d", lastFastBlock, curFastBlock),
				"block", fmt.Sprintf("%d->%d", lastBlock, curBlock), "reason", rollbackErr)
		}
	}()
	// Wait for batches of headers to process
	gotHeaders := false

	for {
		select {
		case <-d.cancelCh:
			rollbackErr = errCanceled
			return errCanceled

		case task := <-d.headerProcCh:
			// Terminate header processing if we synced up
			if task == nil || len(task.headers) == 0 {
				// Notify everyone that headers are fully processed
				for _, ch := range []chan bool{d.queue.blockWakeCh, d.queue.receiptWakeCh} {
					select {
					case ch <- false:
					case <-d.cancelCh:
					}
				}
				// If we're in legacy sync mode, we need to check total difficulty
				// violations from malicious peers. That is not needed in beacon
				// mode and we can skip to terminating sync.
				if !beaconMode {
					// If no headers were retrieved at all, the peer violated its TD promise that it had a
					// better chain compared to ours. The only exception is if its promised blocks were
					// already imported by other means (e.g. fetcher):
					//
					// R <remote peer>, L <local node>: Both at block 10
					// R: Mine block 11, and propagate it to L
					// L: Queue block 11 for import
					// L: Notice that R's head and TD increased compared to ours, start sync
					// L: Import of block 11 finishes
					// L: Sync begins, and finds common ancestor at 11
					// L: Request new headers up from 11 (R's TD was higher, it must have something)
					// R: Nothing to give
					if mode != LightSync {
						head := d.blockchain.CurrentBlock()
						if !gotHeaders && td.Cmp(d.blockchain.GetTd(head.Hash(), head.Number.Uint64())) > 0 {
							return errStallingPeer
						}
					}
					// If snap or light syncing, ensure promised headers are indeed delivered. This is
					// needed to detect scenarios where an attacker feeds a bad pivot and then bails out
					// of delivering the post-pivot blocks that would flag the invalid content.
					//
					// This check cannot be executed "as is" for full imports, since blocks may still be
					// queued for processing when the header download completes. However, as long as the
					// peer gave us something useful, we're already happy/progressed (above check).
					if mode == SnapSync || mode == LightSync {
						head := d.lightchain.CurrentHeader()
						if td.Cmp(d.lightchain.GetTd(head.Hash(), head.Number.Uint64())) > 0 {
							return errStallingPeer
						}
					}
				}
				// Disable any rollback and return
				rollback = 0
				return nil
			}
			// Otherwise split the chunk of headers into batches and process them
			headers, hashes := task.headers, task.hashes

			gotHeaders = true
			for len(headers) > 0 {
				// Terminate if something failed in between processing chunks
				select {
				case <-d.cancelCh:
					rollbackErr = errCanceled
					return errCanceled
				default:
				}
				// Select the next chunk of headers to import
				limit := maxHeadersProcess
				if limit > len(headers) {
					limit = len(headers)
				}
				chunkHeaders := headers[:limit]
				chunkHashes := hashes[:limit]

				// In case of header only syncing, validate the chunk immediately
				if mode == SnapSync || mode == LightSync {
<<<<<<< HEAD
					// If we're importing pure headers, verify based on their recentness
					var pivot uint64

					d.pivotLock.RLock()
					if d.pivotHeader != nil {
						pivot = d.pivotHeader.Number.Uint64()
					}
					d.pivotLock.RUnlock()

					frequency := fsHeaderCheckFrequency
					if chunkHeaders[len(chunkHeaders)-1].Number.Uint64()+uint64(fsHeaderForceVerify) > pivot {
						frequency = 1
					}
					if len(chunkHeaders) > 0 {
						if n, err := d.lightchain.InsertHeaderChain(chunkHeaders, frequency); err != nil {
							rollbackErr = err

							// If some headers were inserted, track them as uncertain
							if (mode == SnapSync || frequency > 1) && n > 0 && rollback == 0 {
								rollback = chunkHeaders[0].Number.Uint64()
							}
							log.Warn("Invalid header encountered", "number", chunkHeaders[n].Number, "hash", chunkHashes[n], "parent", chunkHeaders[n].ParentHash, "err", err)
							return fmt.Errorf("%w: %v", errInvalidChain, err)
						}
						// All verifications passed, track all headers within the alloted limits
=======
					// Although the received headers might be all valid, a legacy
					// PoW/PoA sync must not accept post-merge headers. Make sure
					// that any transition is rejected at this point.
					var (
						rejected []*types.Header
						td       *big.Int
					)
					if !beaconMode && ttd != nil {
						td = d.blockchain.GetTd(chunkHeaders[0].ParentHash, chunkHeaders[0].Number.Uint64()-1)
						if td == nil {
							// This should never really happen, but handle gracefully for now
							log.Error("Failed to retrieve parent header TD", "number", chunkHeaders[0].Number.Uint64()-1, "hash", chunkHeaders[0].ParentHash)
							return fmt.Errorf("%w: parent TD missing", errInvalidChain)
						}
						for i, header := range chunkHeaders {
							td = new(big.Int).Add(td, header.Difficulty)
							if td.Cmp(ttd) >= 0 {
								// Terminal total difficulty reached, allow the last header in
								if new(big.Int).Sub(td, header.Difficulty).Cmp(ttd) < 0 {
									chunkHeaders, rejected = chunkHeaders[:i+1], chunkHeaders[i+1:]
									if len(rejected) > 0 {
										// Make a nicer user log as to the first TD truly rejected
										td = new(big.Int).Add(td, rejected[0].Difficulty)
									}
								} else {
									chunkHeaders, rejected = chunkHeaders[:i], chunkHeaders[i:]
								}
								break
							}
						}
					}
					if len(chunkHeaders) > 0 {
						if n, err := d.lightchain.InsertHeaderChain(chunkHeaders); err != nil {
							rollbackErr = err

							// If some headers were inserted, track them as uncertain
							if mode == SnapSync && n > 0 && rollback == 0 {
								rollback = chunkHeaders[0].Number.Uint64()
							}
							log.Warn("Invalid header encountered", "number", chunkHeaders[n].Number, "hash", chunkHashes[n], "parent", chunkHeaders[n].ParentHash, "err", err)
							return fmt.Errorf("%w: %v", errInvalidChain, err)
						}
						// All verifications passed, track all headers within the allowed limits
>>>>>>> bed84606
						if mode == SnapSync {
							head := chunkHeaders[len(chunkHeaders)-1].Number.Uint64()
							if head-rollback > uint64(fsHeaderSafetyNet) {
								rollback = head - uint64(fsHeaderSafetyNet)
							} else {
								rollback = 1
							}
						}
					}
					if len(rejected) != 0 {
						// Merge threshold reached, stop importing, but don't roll back
						rollback = 0

						log.Info("Legacy sync reached merge threshold", "number", rejected[0].Number, "hash", rejected[0].Hash(), "td", td, "ttd", ttd)
						return ErrMergeTransition
					}
				}
				// Unless we're doing light chains, schedule the headers for associated content retrieval
				if mode == FullSync || mode == SnapSync {
					// If we've reached the allowed number of pending headers, stall a bit
					for d.queue.PendingBodies() >= maxQueuedHeaders || d.queue.PendingReceipts() >= maxQueuedHeaders {
						select {
						case <-d.cancelCh:
							rollbackErr = errCanceled
							return errCanceled
						case <-time.After(time.Second):
						}
					}
					// Otherwise insert the headers for content retrieval
					inserts := d.queue.Schedule(chunkHeaders, chunkHashes, origin)
					if len(inserts) != len(chunkHeaders) {
						rollbackErr = fmt.Errorf("stale headers: len inserts %v len(chunk) %v", len(inserts), len(chunkHeaders))
						return fmt.Errorf("%w: stale headers", errBadPeer)
					}
				}
				headers = headers[limit:]
				hashes = hashes[limit:]
				origin += uint64(limit)
			}
			// Update the highest block number we know if a higher one is found.
			d.syncStatsLock.Lock()
			if d.syncStatsChainHeight < origin {
				d.syncStatsChainHeight = origin - 1
			}
			d.syncStatsLock.Unlock()

			// Signal the content downloaders of the availability of new tasks
			for _, ch := range []chan bool{d.queue.blockWakeCh, d.queue.receiptWakeCh} {
				select {
				case ch <- true:
				default:
				}
			}
		}
	}
}

// processFullSyncContent takes fetch results from the queue and imports them into the chain.
func (d *Downloader) processFullSyncContent(ttd *big.Int, beaconMode bool) error {
	for {
		results := d.queue.Results(true)
		if len(results) == 0 {
			return nil
		}
		stop := make(chan struct{})
		if d.chainInsertHook != nil {
			d.chainInsertHook(results, stop)
		}
		// Although the received blocks might be all valid, a legacy PoW/PoA sync
		// must not accept post-merge blocks. Make sure that pre-merge blocks are
		// imported, but post-merge ones are rejected.
		var (
			rejected []*fetchResult
			td       *big.Int
		)
		if !beaconMode && ttd != nil {
			td = d.blockchain.GetTd(results[0].Header.ParentHash, results[0].Header.Number.Uint64()-1)
			if td == nil {
				// This should never really happen, but handle gracefully for now
				log.Error("Failed to retrieve parent block TD", "number", results[0].Header.Number.Uint64()-1, "hash", results[0].Header.ParentHash)
				return fmt.Errorf("%w: parent TD missing", errInvalidChain)
			}
			for i, result := range results {
				td = new(big.Int).Add(td, result.Header.Difficulty)
				if td.Cmp(ttd) >= 0 {
					// Terminal total difficulty reached, allow the last block in
					if new(big.Int).Sub(td, result.Header.Difficulty).Cmp(ttd) < 0 {
						results, rejected = results[:i+1], results[i+1:]
						if len(rejected) > 0 {
							// Make a nicer user log as to the first TD truly rejected
							td = new(big.Int).Add(td, rejected[0].Header.Difficulty)
						}
					} else {
						results, rejected = results[:i], results[i:]
					}
					break
				}
			}
		}
		if err := d.importBlockResults(results); err != nil {
			close(stop)
			return err
		}
<<<<<<< HEAD
		close(stop)
=======
		if len(rejected) != 0 {
			log.Info("Legacy sync reached merge threshold", "number", rejected[0].Header.Number, "hash", rejected[0].Header.Hash(), "td", td, "ttd", ttd)
			return ErrMergeTransition
		}
>>>>>>> bed84606
	}
}

func (d *Downloader) importBlockResults(results []*fetchResult) error {
	// Check for any early termination requests
	if len(results) == 0 {
		return nil
	}
	select {
	case <-d.quitCh:
		return errCancelContentProcessing
	default:
	}
	// Retrieve a batch of results to import
	first, last := results[0].Header, results[len(results)-1].Header
	log.Debug("Inserting downloaded chain", "items", len(results),
		"firstnum", first.Number, "firsthash", first.Hash(),
		"lastnum", last.Number, "lasthash", last.Hash(),
	)
	blocks := make([]*types.Block, len(results))
	for i, result := range results {
		blocks[i] = types.NewBlockWithHeader(result.Header).WithBody(result.Transactions, result.Uncles).WithWithdrawals(result.Withdrawals)
	}
	// Downloaded blocks are always regarded as trusted after the
	// transition. Because the downloaded chain is guided by the
	// consensus-layer.
	if index, err := d.blockchain.InsertChain(blocks); err != nil {
		if index < len(results) {
			log.Debug("Downloaded item processing failed", "number", results[index].Header.Number, "hash", results[index].Header.Hash(), "err", err)

			// In post-merge, notify the engine API of encountered bad chains
			if d.badBlock != nil {
				head, _, _, err := d.skeleton.Bounds()
				if err != nil {
					log.Error("Failed to retrieve beacon bounds for bad block reporting", "err", err)
				} else {
					d.badBlock(blocks[index].Header(), head)
				}
			}
		} else {
			// The InsertChain method in blockchain.go will sometimes return an out-of-bounds index,
			// when it needs to preprocess blocks to import a sidechain.
			// The importer will put together a new list of blocks to import, which is a superset
			// of the blocks delivered from the downloader, and the indexing will be off.
			log.Debug("Downloaded item processing failed on sidechain import", "index", index, "err", err)
		}
		if errors.Is(err, core.ErrAncestorHasNotBeenVerified) {
			return err
		}
		return fmt.Errorf("%w: %v", errInvalidChain, err)
	}
	return nil
}

// processSnapSyncContent takes fetch results from the queue and writes them to the
// database. It also controls the synchronisation of state nodes of the pivot block.
func (d *Downloader) processSnapSyncContent() error {
	// Start syncing state of the reported head block. This should get us most of
	// the state of the pivot block.
	d.pivotLock.RLock()
	sync := d.syncState(d.pivotHeader.Root)
	d.pivotLock.RUnlock()

	defer func() {
		// The `sync` object is replaced every time the pivot moves. We need to
		// defer close the very last active one, hence the lazy evaluation vs.
		// calling defer sync.Cancel() !!!
		sync.Cancel()
	}()

	closeOnErr := func(s *stateSync) {
		if err := s.Wait(); err != nil && err != errCancelStateFetch && err != errCanceled && err != snap.ErrCancelled {
			d.queue.Close() // wake up Results
		}
	}
	go closeOnErr(sync)

	// To cater for moving pivot points, track the pivot block and subsequently
	// accumulated download results separately.
	var (
		oldPivot *fetchResult   // Locked in pivot block, might change eventually
		oldTail  []*fetchResult // Downloaded content after the pivot
	)
	for {
		// Wait for the next batch of downloaded data to be available, and if the pivot
		// block became stale, move the goalpost
		results := d.queue.Results(oldPivot == nil) // Block if we're not monitoring pivot staleness
		if len(results) == 0 {
			// If pivot sync is done, stop
			if oldPivot == nil {
				d.reportSnapSyncProgress(true)
				return sync.Cancel()
			}
			// If sync failed, stop
			select {
			case <-d.cancelCh:
				sync.Cancel()
				return errCanceled
			default:
			}
		}
		if d.chainInsertHook != nil {
			d.chainInsertHook(results, nil)
		}
		d.reportSnapSyncProgress(false)

		// If we haven't downloaded the pivot block yet, check pivot staleness
		// notifications from the header downloader
		d.pivotLock.RLock()
		pivot := d.pivotHeader
		d.pivotLock.RUnlock()

		if oldPivot == nil {
			if pivot.Root != sync.root {
				sync.Cancel()
				sync = d.syncState(pivot.Root)

				go closeOnErr(sync)
			}
		} else {
			results = append(append([]*fetchResult{oldPivot}, oldTail...), results...)
		}
		// Split around the pivot block and process the two sides via snap/full sync
		if !d.committed.Load() {
			latest := results[len(results)-1].Header
			// If the height is above the pivot block by 2 sets, it means the pivot
			// become stale in the network and it was garbage collected, move to a
			// new pivot.
			//
			// Note, we have `reorgProtHeaderDelay` number of blocks withheld, Those
			// need to be taken into account, otherwise we're detecting the pivot move
			// late and will drop peers due to unavailable state!!!
			if height := latest.Number.Uint64(); height >= pivot.Number.Uint64()+2*uint64(fsMinFullBlocks)-uint64(reorgProtHeaderDelay) {
				log.Warn("Pivot became stale, moving", "old", pivot.Number.Uint64(), "new", height-uint64(fsMinFullBlocks)+uint64(reorgProtHeaderDelay))
				pivot = results[len(results)-1-fsMinFullBlocks+reorgProtHeaderDelay].Header // must exist as lower old pivot is uncommitted

				d.pivotLock.Lock()
				d.pivotHeader = pivot
				d.pivotLock.Unlock()

				// Write out the pivot into the database so a rollback beyond it will
				// reenable snap sync
				rawdb.WriteLastPivotNumber(d.stateDB, pivot.Number.Uint64())
			}
		}
		P, beforeP, afterP := splitAroundPivot(pivot.Number.Uint64(), results)
		if err := d.commitSnapSyncData(beforeP, sync); err != nil {
			return err
		}
		if P != nil {
			// If new pivot block found, cancel old state retrieval and restart
			if oldPivot != P {
				sync.Cancel()
				sync = d.syncState(P.Header.Root)

				go closeOnErr(sync)
				oldPivot = P
			}
			// Wait for completion, occasionally checking for pivot staleness
			select {
			case <-sync.done:
				if sync.err != nil {
					return sync.err
				}
				if err := d.commitPivotBlock(P); err != nil {
					return err
				}
				oldPivot = nil

			case <-time.After(time.Second):
				oldTail = afterP
				continue
			}
		}
		// Fast sync done, pivot commit done, full import
		if err := d.importBlockResults(afterP); err != nil {
			return err
		}
	}
}

func splitAroundPivot(pivot uint64, results []*fetchResult) (p *fetchResult, before, after []*fetchResult) {
	if len(results) == 0 {
		return nil, nil, nil
	}
	if lastNum := results[len(results)-1].Header.Number.Uint64(); lastNum < pivot {
		// the pivot is somewhere in the future
		return nil, results, nil
	}
	// This can also be optimized, but only happens very seldom
	for _, result := range results {
		num := result.Header.Number.Uint64()
		switch {
		case num < pivot:
			before = append(before, result)
		case num == pivot:
			p = result
		default:
			after = append(after, result)
		}
	}
	return p, before, after
}

func (d *Downloader) commitSnapSyncData(results []*fetchResult, stateSync *stateSync) error {
	// Check for any early termination requests
	if len(results) == 0 {
		return nil
	}
	select {
	case <-d.quitCh:
		return errCancelContentProcessing
	case <-stateSync.done:
		if err := stateSync.Wait(); err != nil {
			return err
		}
	default:
	}
	// Retrieve the batch of results to import
	first, last := results[0].Header, results[len(results)-1].Header
	log.Debug("Inserting snap-sync blocks", "items", len(results),
		"firstnum", first.Number, "firsthash", first.Hash(),
		"lastnumn", last.Number, "lasthash", last.Hash(),
	)
	blocks := make([]*types.Block, len(results))
	receipts := make([]types.Receipts, len(results))
	for i, result := range results {
		blocks[i] = types.NewBlockWithHeader(result.Header).WithBody(result.Transactions, result.Uncles).WithWithdrawals(result.Withdrawals)
		receipts[i] = result.Receipts
	}
	if index, err := d.blockchain.InsertReceiptChain(blocks, receipts, d.ancientLimit); err != nil {
		log.Debug("Downloaded item processing failed", "number", results[index].Header.Number, "hash", results[index].Header.Hash(), "err", err)
		return fmt.Errorf("%w: %v", errInvalidChain, err)
	}
	return nil
}

func (d *Downloader) commitPivotBlock(result *fetchResult) error {
	block := types.NewBlockWithHeader(result.Header).WithBody(result.Transactions, result.Uncles).WithWithdrawals(result.Withdrawals)
	log.Debug("Committing snap sync pivot as new head", "number", block.Number(), "hash", block.Hash())

	// Commit the pivot block as the new head, will require full sync from here on
	if _, err := d.blockchain.InsertReceiptChain([]*types.Block{block}, []types.Receipts{result.Receipts}, d.ancientLimit); err != nil {
		return err
	}
	if err := d.blockchain.SnapSyncCommitHead(block.Hash()); err != nil {
		return err
	}
	d.committed.Store(true)
	return nil
}

// DeliverSnapPacket is invoked from a peer's message handler when it transmits a
// data packet for the local node to consume.
func (d *Downloader) DeliverSnapPacket(peer *snap.Peer, packet snap.Packet) error {
	switch packet := packet.(type) {
	case *snap.AccountRangePacket:
		hashes, accounts, err := packet.Unpack()
		if err != nil {
			return err
		}
		return d.SnapSyncer.OnAccounts(peer, packet.ID, hashes, accounts, packet.Proof)

	case *snap.StorageRangesPacket:
		hashset, slotset := packet.Unpack()
		return d.SnapSyncer.OnStorage(peer, packet.ID, hashset, slotset, packet.Proof)

	case *snap.ByteCodesPacket:
		return d.SnapSyncer.OnByteCodes(peer, packet.ID, packet.Codes)

	case *snap.TrieNodesPacket:
		return d.SnapSyncer.OnTrieNodes(peer, packet.ID, packet.Nodes)

	default:
		return fmt.Errorf("unexpected snap packet type: %T", packet)
	}
}

// readHeaderRange returns a list of headers, using the given last header as the base,
// and going backwards towards genesis. This method assumes that the caller already has
// placed a reasonable cap on count.
func (d *Downloader) readHeaderRange(last *types.Header, count int) []*types.Header {
	var (
		current = last
		headers []*types.Header
	)
	for {
		parent := d.lightchain.GetHeaderByHash(current.ParentHash)
		if parent == nil {
			break // The chain is not continuous, or the chain is exhausted
		}
		headers = append(headers, parent)
		if len(headers) >= count {
			break
		}
		current = parent
	}
	return headers
}

// reportSnapSyncProgress calculates various status reports and provides it to the user.
func (d *Downloader) reportSnapSyncProgress(force bool) {
	// Initialize the sync start time if it's the first time we're reporting
	if d.syncStartTime.IsZero() {
		d.syncStartTime = time.Now().Add(-time.Millisecond) // -1ms offset to avoid division by zero
	}
	// Don't report all the events, just occasionally
	if !force && time.Since(d.syncLogTime) < 8*time.Second {
		return
	}
	// Don't report anything until we have a meaningful progress
	var (
		headerBytes, _  = d.stateDB.AncientSize(rawdb.ChainFreezerHeaderTable)
		bodyBytes, _    = d.stateDB.AncientSize(rawdb.ChainFreezerBodiesTable)
		receiptBytes, _ = d.stateDB.AncientSize(rawdb.ChainFreezerReceiptTable)
	)
	syncedBytes := common.StorageSize(headerBytes + bodyBytes + receiptBytes)
	if syncedBytes == 0 {
		return
	}
	var (
		header = d.blockchain.CurrentHeader()
		block  = d.blockchain.CurrentSnapBlock()
	)
	syncedBlocks := block.Number.Uint64() - d.syncStartBlock
	if syncedBlocks == 0 {
		return
	}
	// Retrieve the current chain head and calculate the ETA
	latest, _, _, err := d.skeleton.Bounds()
	if err != nil {
		// We're going to cheat for non-merged networks, but that's fine
		latest = d.pivotHeader
	}
	if latest == nil {
		// This should really never happen, but add some defensive code for now.
		// TODO(karalabe): Remove it eventually if we don't see it blow.
		log.Error("Nil latest block in sync progress report")
		return
	}
	var (
		left = latest.Number.Uint64() - block.Number.Uint64()
		eta  = time.Since(d.syncStartTime) / time.Duration(syncedBlocks) * time.Duration(left)

		progress = fmt.Sprintf("%.2f%%", float64(block.Number.Uint64())*100/float64(latest.Number.Uint64()))
		headers  = fmt.Sprintf("%v@%v", log.FormatLogfmtUint64(header.Number.Uint64()), common.StorageSize(headerBytes).TerminalString())
		bodies   = fmt.Sprintf("%v@%v", log.FormatLogfmtUint64(block.Number.Uint64()), common.StorageSize(bodyBytes).TerminalString())
		receipts = fmt.Sprintf("%v@%v", log.FormatLogfmtUint64(block.Number.Uint64()), common.StorageSize(receiptBytes).TerminalString())
	)
	log.Info("Syncing: chain download in progress", "synced", progress, "chain", syncedBytes, "headers", headers, "bodies", bodies, "receipts", receipts, "eta", common.PrettyDuration(eta))
	d.syncLogTime = time.Now()
}<|MERGE_RESOLUTION|>--- conflicted
+++ resolved
@@ -31,6 +31,7 @@
 	"github.com/ethereum/go-ethereum/core/rawdb"
 	"github.com/ethereum/go-ethereum/core/state/snapshot"
 	"github.com/ethereum/go-ethereum/core/types"
+	"github.com/ethereum/go-ethereum/eth/protocols/eth"
 	"github.com/ethereum/go-ethereum/eth/protocols/snap"
 	"github.com/ethereum/go-ethereum/ethdb"
 	"github.com/ethereum/go-ethereum/event"
@@ -83,8 +84,6 @@
 	errCanceled                = errors.New("syncing canceled (requested)")
 	errTooOld                  = errors.New("peer's protocol version too old")
 	errNoAncestorFound         = errors.New("no common ancestor found")
-	errNoPivotHeader           = errors.New("pivot header is not found")
-	ErrMergeTransition         = errors.New("legacy sync reached the merge")
 )
 
 // peerDropFn is a callback type for dropping a peer detected as malicious.
@@ -133,9 +132,6 @@
 	// Channels
 	headerProcCh chan *headerTask // Channel to feed the header processor new tasks
 
-	// Skeleton sync
-	skeleton *skeleton // Header skeleton to backfill the chain with (eth2 mode)
-
 	// State sync
 	pivotHeader *types.Header // Pivot block header to dynamically push the syncing state root
 	pivotLock   sync.RWMutex  // Lock protecting pivot header reads from updates
@@ -153,22 +149,15 @@
 	quitLock sync.Mutex    // Lock to prevent double closes
 
 	// Testing hooks
-<<<<<<< HEAD
 	syncInitHook     func(uint64, uint64)                // Method to call upon initiating a new sync run
 	bodyFetchHook    func([]*types.Header)               // Method to call upon starting a block body fetch
 	receiptFetchHook func([]*types.Header)               // Method to call upon starting a receipt fetch
 	chainInsertHook  func([]*fetchResult, chan struct{}) // Method to call upon inserting a chain of blocks (possibly in multiple invocations)
-=======
-	syncInitHook     func(uint64, uint64)  // Method to call upon initiating a new sync run
-	bodyFetchHook    func([]*types.Header) // Method to call upon starting a block body fetch
-	receiptFetchHook func([]*types.Header) // Method to call upon starting a receipt fetch
-	chainInsertHook  func([]*fetchResult)  // Method to call upon inserting a chain of blocks (possibly in multiple invocations)
 
 	// Progress reporting metrics
 	syncStartBlock uint64    // Head snap block when Geth was started
 	syncStartTime  time.Time // Time instance when chain sync started
 	syncLogTime    time.Time // Time instance when status was last reported
->>>>>>> bed84606
 }
 
 // LightChain encapsulates functions required to synchronise a light chain.
@@ -274,11 +263,7 @@
 }
 
 // New creates a new downloader to fetch hashes and blocks from remote peers.
-<<<<<<< HEAD
-func New(checkpoint uint64, stateDb ethdb.Database, mux *event.TypeMux, chain BlockChain, lightchain LightChain, dropPeer peerDropFn, options ...DownloadOption) *Downloader {
-=======
-func New(stateDb ethdb.Database, mux *event.TypeMux, chain BlockChain, lightchain LightChain, dropPeer peerDropFn, success func()) *Downloader {
->>>>>>> bed84606
+func New(stateDb ethdb.Database, mux *event.TypeMux, chain BlockChain, lightchain LightChain, dropPeer peerDropFn, options ...DownloadOption) *Downloader {
 	if lightchain == nil {
 		lightchain = chain
 	}
@@ -296,17 +281,11 @@
 		stateSyncStart: make(chan *stateSync),
 		syncStartBlock: chain.CurrentSnapBlock().Number.Uint64(),
 	}
-<<<<<<< HEAD
 	for _, option := range options {
 		if dl != nil {
 			dl = option(dl)
 		}
 	}
-=======
-	// Create the post-merge skeleton syncer and start the process
-	dl.skeleton = newSkeleton(stateDb, dl.peers, dropPeer, newBeaconBackfiller(dl, success))
-
->>>>>>> bed84606
 	go dl.stateFetcher()
 	return dl
 }
@@ -406,17 +385,10 @@
 	return nil
 }
 
-<<<<<<< HEAD
 // Synchronise tries to sync up our local blockchain with a remote peer, both
 // adding various sanity checks and wrapping it with various log entries.
-func (d *Downloader) Synchronise(id string, head common.Hash, td *big.Int, mode SyncMode) error {
-	err := d.synchronise(id, head, td, mode)
-=======
-// LegacySync tries to sync up our local block chain with a remote peer, both
-// adding various sanity checks as well as wrapping it with various log entries.
-func (d *Downloader) LegacySync(id string, head common.Hash, td, ttd *big.Int, mode SyncMode) error {
+func (d *Downloader) Synchronise(id string, head common.Hash, td *big.Int, ttd *big.Int, mode SyncMode) error {
 	err := d.synchronise(id, head, td, ttd, mode, false, nil)
->>>>>>> bed84606
 
 	switch err {
 	case nil, errBusy, errCanceled:
@@ -435,14 +407,7 @@
 		}
 		return err
 	}
-<<<<<<< HEAD
 	log.Warn("Synchronisation failed, retrying", "peer", id, "err", err)
-=======
-	if errors.Is(err, ErrMergeTransition) {
-		return err // This is an expected fault, don't keep printing it in a spin-loop
-	}
-	log.Warn("Synchronisation failed, retrying", "err", err)
->>>>>>> bed84606
 	return err
 }
 
@@ -545,6 +510,9 @@
 			d.mux.Post(DoneEvent{latest})
 		}
 	}()
+	if p.version < eth.ETH66 {
+		return fmt.Errorf("%w: advertized %d < required %d", errTooOld, p.version, eth.ETH66)
+	}
 	mode := d.getMode()
 
 	if !beaconMode {
@@ -557,49 +525,9 @@
 	}(time.Now())
 
 	// Look up the sync boundaries: the common ancestor and the target block
-<<<<<<< HEAD
 	remoteHeader, pivot, err := d.fetchHead(p)
 	if err != nil {
 		return err
-=======
-	var latest, pivot, final *types.Header
-	if !beaconMode {
-		// In legacy mode, use the master peer to retrieve the headers from
-		latest, pivot, err = d.fetchHead(p)
-		if err != nil {
-			return err
-		}
-	} else {
-		// In beacon mode, use the skeleton chain to retrieve the headers from
-		latest, _, final, err = d.skeleton.Bounds()
-		if err != nil {
-			return err
-		}
-		if latest.Number.Uint64() > uint64(fsMinFullBlocks) {
-			number := latest.Number.Uint64() - uint64(fsMinFullBlocks)
-
-			// Retrieve the pivot header from the skeleton chain segment but
-			// fallback to local chain if it's not found in skeleton space.
-			if pivot = d.skeleton.Header(number); pivot == nil {
-				_, oldest, _, _ := d.skeleton.Bounds() // error is already checked
-				if number < oldest.Number.Uint64() {
-					count := int(oldest.Number.Uint64() - number) // it's capped by fsMinFullBlocks
-					headers := d.readHeaderRange(oldest, count)
-					if len(headers) == count {
-						pivot = headers[len(headers)-1]
-						log.Warn("Retrieved pivot header from local", "number", pivot.Number, "hash", pivot.Hash(), "latest", latest.Number, "oldest", oldest.Number)
-					}
-				}
-			}
-			// Print an error log and return directly in case the pivot header
-			// is still not found. It means the skeleton chain is not linked
-			// correctly with local chain.
-			if pivot == nil {
-				log.Error("Pivot header is not found", "number", number)
-				return errNoPivotHeader
-			}
-		}
->>>>>>> bed84606
 	}
 	// If no pivot block was returned, the head is below the min full block
 	// threshold (i.e. new chain). In that case we won't really snap sync
@@ -609,15 +537,14 @@
 		pivot = d.blockchain.CurrentBlock()
 	}
 
-<<<<<<< HEAD
 	// If the remote peer is lagging behind, no need to sync with it, drop the peer.
 	remoteHeight := remoteHeader.Number.Uint64()
 	var localHeight uint64
 	switch mode {
 	case FullSync:
-		localHeight = d.blockchain.CurrentBlock().NumberU64()
+		localHeight = d.blockchain.CurrentBlock().Number.Uint64()
 	case SnapSync:
-		localHeight = d.blockchain.CurrentFastBlock().NumberU64()
+		localHeight = d.blockchain.CurrentSnapBlock().Number.Uint64()
 	default:
 		localHeight = d.lightchain.CurrentHeader().Number.Uint64()
 	}
@@ -625,21 +552,6 @@
 	origin, err := d.findAncestor(p, localHeight, remoteHeader)
 	if err != nil {
 		return err
-=======
-	var origin uint64
-	if !beaconMode {
-		// In legacy mode, reach out to the network and find the ancestor
-		origin, err = d.findAncestor(p, latest)
-		if err != nil {
-			return err
-		}
-	} else {
-		// In beacon mode, use the skeleton chain for the ancestor lookup
-		origin, err = d.findBeaconAncestor()
-		if err != nil {
-			return err
-		}
->>>>>>> bed84606
 	}
 
 	if localHeight >= remoteHeight {
@@ -688,40 +600,17 @@
 		// finalized block, in which case the skeleton.Bounds will return nil and
 		// we'll revert to head - 90K. That's fine, we're finishing sync anyway.
 		//
-<<<<<<< HEAD
-		// The reason for picking checkpoint first is that a malicious peer can give us
-		// a fake (very high) height, forcing the ancient limit to also be very high.
-		// The peer would start to feed us valid blocks until head, resulting in all of
-		// the blocks might be written into the ancient store. A following mini-reorg
-		// could cause issues.
-		if d.checkpoint != 0 && d.checkpoint > fullMaxForkAncestry+1 {
-			d.ancientLimit = d.checkpoint
-		} else if remoteHeight > fullMaxForkAncestry+1 {
-			d.ancientLimit = remoteHeight - fullMaxForkAncestry - 1
-=======
 		// For non-merged networks, if there is a checkpoint available, then calculate
 		// the ancientLimit through that. Otherwise calculate the ancient limit through
 		// the advertised height of the remote peer. This most is mostly a fallback for
 		// legacy networks, but should eventually be droppped. TODO(karalabe).
-		if beaconMode {
-			// Beacon sync, use the latest finalized block as the ancient limit
-			// or a reasonable height if no finalized block is yet announced.
-			if final != nil {
-				d.ancientLimit = final.Number.Uint64()
-			} else if height > fullMaxForkAncestry+1 {
-				d.ancientLimit = height - fullMaxForkAncestry - 1
-			} else {
-				d.ancientLimit = 0
-			}
->>>>>>> bed84606
+
+		// Legacy sync, use the best announcement we have from the remote peer.
+		// TODO(karalabe): Drop this pathway.
+		if remoteHeight > fullMaxForkAncestry+1 {
+			d.ancientLimit = remoteHeight - fullMaxForkAncestry - 1
 		} else {
-			// Legacy sync, use the best announcement we have from the remote peer.
-			// TODO(karalabe): Drop this pathway.
-			if height > fullMaxForkAncestry+1 {
-				d.ancientLimit = height - fullMaxForkAncestry - 1
-			} else {
-				d.ancientLimit = 0
-			}
+			d.ancientLimit = 0
 		}
 		frozen, _ := d.stateDB.Ancients() // Ignore the error here since light client can also hit here.
 		itemAmountInAncient, _ := d.stateDB.ItemAmountInAncient()
@@ -745,26 +634,12 @@
 	if d.syncInitHook != nil {
 		d.syncInitHook(origin, remoteHeight)
 	}
-	var headerFetcher func() error
-	if !beaconMode {
-		// In legacy mode, headers are retrieved from the network
-		headerFetcher = func() error { return d.fetchHeaders(p, origin+1, latest.Number.Uint64()) }
-	} else {
-		// In beacon mode, headers are served by the skeleton syncer
-		headerFetcher = func() error { return d.fetchBeaconHeaders(origin + 1) }
-	}
+
 	fetchers := []func() error{
-<<<<<<< HEAD
 		func() error { return d.fetchHeaders(p, origin+1, remoteHeader.Number.Uint64()) }, // Headers are always retrieved
-		func() error { return d.fetchBodies(origin + 1) },                                 // Bodies are retrieved during normal and snap sync
-		func() error { return d.fetchReceipts(origin + 1) },                               // Receipts are retrieved during snap sync
-		func() error { return d.processHeaders(origin+1, td) },
-=======
-		headerFetcher, // Headers are always retrieved
-		func() error { return d.fetchBodies(origin+1, beaconMode) },   // Bodies are retrieved during normal and snap sync
-		func() error { return d.fetchReceipts(origin+1, beaconMode) }, // Receipts are retrieved during snap sync
+		func() error { return d.fetchBodies(origin+1, beaconMode) },                       // Bodies are retrieved during normal and snap sync
+		func() error { return d.fetchReceipts(origin+1, beaconMode) },                     // Receipts are retrieved during snap sync
 		func() error { return d.processHeaders(origin+1, td, ttd, beaconMode) },
->>>>>>> bed84606
 	}
 	if mode == SnapSync {
 		d.pivotLock.Lock()
@@ -842,9 +717,6 @@
 	case <-d.quitCh:
 	default:
 		close(d.quitCh)
-
-		// Terminate the internal beacon syncer
-		d.skeleton.Terminate()
 	}
 	d.quitLock.Unlock()
 
@@ -896,15 +768,9 @@
 // common ancestor.
 // It returns parameters to be used for peer.RequestHeadersByNumber:
 //
-<<<<<<< HEAD
-//	from - starting block number
-//	count - number of headers to request
-//	skip - number of headers to skip
-=======
 //	from  - starting block number
 //	count - number of headers to request
 //	skip  - number of headers to skip
->>>>>>> bed84606
 //
 // and also returns 'max', the last block which is expected to be returned by the remote peers,
 // given the (from,count,skip)
@@ -964,9 +830,6 @@
 		remoteHeight = remoteHeader.Number.Uint64()
 	)
 	mode := d.getMode()
-<<<<<<< HEAD
-
-=======
 	switch mode {
 	case FullSync:
 		localHeight = d.blockchain.CurrentBlock().Number.Uint64()
@@ -975,7 +838,6 @@
 	default:
 		localHeight = d.lightchain.CurrentHeader().Number.Uint64()
 	}
->>>>>>> bed84606
 	p.log.Debug("Looking for common ancestor", "local", localHeight, "remote", remoteHeight)
 
 	// Recap floor value for binary search
@@ -1528,64 +1390,6 @@
 
 				// In case of header only syncing, validate the chunk immediately
 				if mode == SnapSync || mode == LightSync {
-<<<<<<< HEAD
-					// If we're importing pure headers, verify based on their recentness
-					var pivot uint64
-
-					d.pivotLock.RLock()
-					if d.pivotHeader != nil {
-						pivot = d.pivotHeader.Number.Uint64()
-					}
-					d.pivotLock.RUnlock()
-
-					frequency := fsHeaderCheckFrequency
-					if chunkHeaders[len(chunkHeaders)-1].Number.Uint64()+uint64(fsHeaderForceVerify) > pivot {
-						frequency = 1
-					}
-					if len(chunkHeaders) > 0 {
-						if n, err := d.lightchain.InsertHeaderChain(chunkHeaders, frequency); err != nil {
-							rollbackErr = err
-
-							// If some headers were inserted, track them as uncertain
-							if (mode == SnapSync || frequency > 1) && n > 0 && rollback == 0 {
-								rollback = chunkHeaders[0].Number.Uint64()
-							}
-							log.Warn("Invalid header encountered", "number", chunkHeaders[n].Number, "hash", chunkHashes[n], "parent", chunkHeaders[n].ParentHash, "err", err)
-							return fmt.Errorf("%w: %v", errInvalidChain, err)
-						}
-						// All verifications passed, track all headers within the alloted limits
-=======
-					// Although the received headers might be all valid, a legacy
-					// PoW/PoA sync must not accept post-merge headers. Make sure
-					// that any transition is rejected at this point.
-					var (
-						rejected []*types.Header
-						td       *big.Int
-					)
-					if !beaconMode && ttd != nil {
-						td = d.blockchain.GetTd(chunkHeaders[0].ParentHash, chunkHeaders[0].Number.Uint64()-1)
-						if td == nil {
-							// This should never really happen, but handle gracefully for now
-							log.Error("Failed to retrieve parent header TD", "number", chunkHeaders[0].Number.Uint64()-1, "hash", chunkHeaders[0].ParentHash)
-							return fmt.Errorf("%w: parent TD missing", errInvalidChain)
-						}
-						for i, header := range chunkHeaders {
-							td = new(big.Int).Add(td, header.Difficulty)
-							if td.Cmp(ttd) >= 0 {
-								// Terminal total difficulty reached, allow the last header in
-								if new(big.Int).Sub(td, header.Difficulty).Cmp(ttd) < 0 {
-									chunkHeaders, rejected = chunkHeaders[:i+1], chunkHeaders[i+1:]
-									if len(rejected) > 0 {
-										// Make a nicer user log as to the first TD truly rejected
-										td = new(big.Int).Add(td, rejected[0].Difficulty)
-									}
-								} else {
-									chunkHeaders, rejected = chunkHeaders[:i], chunkHeaders[i:]
-								}
-								break
-							}
-						}
-					}
 					if len(chunkHeaders) > 0 {
 						if n, err := d.lightchain.InsertHeaderChain(chunkHeaders); err != nil {
 							rollbackErr = err
@@ -1597,8 +1401,7 @@
 							log.Warn("Invalid header encountered", "number", chunkHeaders[n].Number, "hash", chunkHashes[n], "parent", chunkHeaders[n].ParentHash, "err", err)
 							return fmt.Errorf("%w: %v", errInvalidChain, err)
 						}
-						// All verifications passed, track all headers within the allowed limits
->>>>>>> bed84606
+						// All verifications passed, track all headers within the alloted limits
 						if mode == SnapSync {
 							head := chunkHeaders[len(chunkHeaders)-1].Number.Uint64()
 							if head-rollback > uint64(fsHeaderSafetyNet) {
@@ -1607,13 +1410,6 @@
 								rollback = 1
 							}
 						}
-					}
-					if len(rejected) != 0 {
-						// Merge threshold reached, stop importing, but don't roll back
-						rollback = 0
-
-						log.Info("Legacy sync reached merge threshold", "number", rejected[0].Number, "hash", rejected[0].Hash(), "td", td, "ttd", ttd)
-						return ErrMergeTransition
 					}
 				}
 				// Unless we're doing light chains, schedule the headers for associated content retrieval
@@ -1667,49 +1463,11 @@
 		if d.chainInsertHook != nil {
 			d.chainInsertHook(results, stop)
 		}
-		// Although the received blocks might be all valid, a legacy PoW/PoA sync
-		// must not accept post-merge blocks. Make sure that pre-merge blocks are
-		// imported, but post-merge ones are rejected.
-		var (
-			rejected []*fetchResult
-			td       *big.Int
-		)
-		if !beaconMode && ttd != nil {
-			td = d.blockchain.GetTd(results[0].Header.ParentHash, results[0].Header.Number.Uint64()-1)
-			if td == nil {
-				// This should never really happen, but handle gracefully for now
-				log.Error("Failed to retrieve parent block TD", "number", results[0].Header.Number.Uint64()-1, "hash", results[0].Header.ParentHash)
-				return fmt.Errorf("%w: parent TD missing", errInvalidChain)
-			}
-			for i, result := range results {
-				td = new(big.Int).Add(td, result.Header.Difficulty)
-				if td.Cmp(ttd) >= 0 {
-					// Terminal total difficulty reached, allow the last block in
-					if new(big.Int).Sub(td, result.Header.Difficulty).Cmp(ttd) < 0 {
-						results, rejected = results[:i+1], results[i+1:]
-						if len(rejected) > 0 {
-							// Make a nicer user log as to the first TD truly rejected
-							td = new(big.Int).Add(td, rejected[0].Header.Difficulty)
-						}
-					} else {
-						results, rejected = results[:i], results[i:]
-					}
-					break
-				}
-			}
-		}
 		if err := d.importBlockResults(results); err != nil {
 			close(stop)
 			return err
 		}
-<<<<<<< HEAD
 		close(stop)
-=======
-		if len(rejected) != 0 {
-			log.Info("Legacy sync reached merge threshold", "number", rejected[0].Header.Number, "hash", rejected[0].Header.Hash(), "td", td, "ttd", ttd)
-			return ErrMergeTransition
-		}
->>>>>>> bed84606
 	}
 }
 
@@ -1739,16 +1497,6 @@
 	if index, err := d.blockchain.InsertChain(blocks); err != nil {
 		if index < len(results) {
 			log.Debug("Downloaded item processing failed", "number", results[index].Header.Number, "hash", results[index].Header.Hash(), "err", err)
-
-			// In post-merge, notify the engine API of encountered bad chains
-			if d.badBlock != nil {
-				head, _, _, err := d.skeleton.Bounds()
-				if err != nil {
-					log.Error("Failed to retrieve beacon bounds for bad block reporting", "err", err)
-				} else {
-					d.badBlock(blocks[index].Header(), head)
-				}
-			}
 		} else {
 			// The InsertChain method in blockchain.go will sometimes return an out-of-bounds index,
 			// when it needs to preprocess blocks to import a sidechain.
@@ -2039,17 +1787,8 @@
 		return
 	}
 	// Retrieve the current chain head and calculate the ETA
-	latest, _, _, err := d.skeleton.Bounds()
-	if err != nil {
-		// We're going to cheat for non-merged networks, but that's fine
-		latest = d.pivotHeader
-	}
-	if latest == nil {
-		// This should really never happen, but add some defensive code for now.
-		// TODO(karalabe): Remove it eventually if we don't see it blow.
-		log.Error("Nil latest block in sync progress report")
-		return
-	}
+	// We're going to cheat for non-merged networks, but that's fine
+	latest := d.pivotHeader
 	var (
 		left = latest.Number.Uint64() - block.Number.Uint64()
 		eta  = time.Since(d.syncStartTime) / time.Duration(syncedBlocks) * time.Duration(left)
