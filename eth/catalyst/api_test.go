--- conflicted
+++ resolved
@@ -60,61 +60,9 @@
 	generate := func(i int, g *core.BlockGen) {
 		g.OffsetTime(5)
 		g.SetExtra([]byte("test"))
-<<<<<<< HEAD
-	}
-	gblock := genesis.ToBlock(db)
-	engine := ethash.NewFaker()
-	blocks, _ := core.GenerateChain(config, gblock, engine, db, 10, generate)
-	blocks = append([]*types.Block{gblock}, blocks...)
-	return genesis, blocks
-}
-
-func generateTestChainWithFork(n int, fork int) (*core.Genesis, []*types.Block, []*types.Block) {
-	if fork >= n {
-		fork = n - 1
-	}
-	db := rawdb.NewMemoryDatabase()
-	config := &params.ChainConfig{
-		ChainID:             big.NewInt(1337),
-		HomesteadBlock:      big.NewInt(0),
-		EIP150Block:         big.NewInt(0),
-		EIP155Block:         big.NewInt(0),
-		EIP158Block:         big.NewInt(0),
-		ByzantiumBlock:      big.NewInt(0),
-		ConstantinopleBlock: big.NewInt(0),
-		PetersburgBlock:     big.NewInt(0),
-		IstanbulBlock:       big.NewInt(0),
-		MuirGlacierBlock:    big.NewInt(0),
-		BerlinBlock:         big.NewInt(0),
-		CatalystBlock:       big.NewInt(0),
-		RamanujanBlock:      big.NewInt(0),
-		NielsBlock:          big.NewInt(0),
-		MirrorSyncBlock:     big.NewInt(0),
-		BrunoBlock:          big.NewInt(0),
-		EulerBlock:          big.NewInt(0),
-		BonehBlock:          big.NewInt(0),
-		LynnBlock:           big.NewInt(0),
-
-		Ethash: new(params.EthashConfig),
-	}
-	genesis := &core.Genesis{
-		Config:    config,
-		Alloc:     core.GenesisAlloc{testAddr: {Balance: testBalance}},
-		ExtraData: []byte("test genesis"),
-		Timestamp: 9000,
-	}
-	generate := func(i int, g *core.BlockGen) {
-		g.OffsetTime(5)
-		g.SetExtra([]byte("test"))
-	}
-	generateFork := func(i int, g *core.BlockGen) {
-		g.OffsetTime(5)
-		g.SetExtra([]byte("testF"))
-=======
 		tx, _ := types.SignTx(types.NewTransaction(testNonce, common.HexToAddress("0x9a9070028361F7AAbeB3f2F2Dc07F82C4a98A02a"), big.NewInt(1), params.TxGas, big.NewInt(params.InitialBaseFee*2), nil), types.LatestSigner(config), testKey)
 		g.AddTx(tx)
 		testNonce++
->>>>>>> fd1d1e35
 	}
 	gblock := genesis.ToBlock(db)
 	engine := ethash.NewFaker()
