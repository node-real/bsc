<<<<<<< HEAD
// Copyright 2022 The go-ethereum Authors
=======
// Copyright 2021 The go-ethereum Authors
>>>>>>> bed84606
// This file is part of the go-ethereum library.
//
// The go-ethereum library is free software: you can redistribute it and/or modify
// it under the terms of the GNU Lesser General Public License as published by
// the Free Software Foundation, either version 3 of the License, or
// (at your option) any later version.
//
// The go-ethereum library is distributed in the hope that it will be useful,
// but WITHOUT ANY WARRANTY; without even the implied warranty of
// MERCHANTABILITY or FITNESS FOR A PARTICULAR PURPOSE. See the
// GNU Lesser General Public License for more details.
//
// You should have received a copy of the GNU Lesser General Public License
// along with the go-ethereum library. If not, see <http://www.gnu.org/licenses/>.

package js

import (
	"encoding/json"
	"errors"
	"math/big"
	"strings"
	"testing"
	"time"

	"github.com/ethereum/go-ethereum/common"
	"github.com/ethereum/go-ethereum/core/state"
	"github.com/ethereum/go-ethereum/core/vm"
	"github.com/ethereum/go-ethereum/eth/tracers"
	"github.com/ethereum/go-ethereum/params"
)

type account struct{}

func (account) SubBalance(amount *big.Int)                          {}
func (account) AddBalance(amount *big.Int)                          {}
func (account) SetAddress(common.Address)                           {}
func (account) Value() *big.Int                                     { return nil }
func (account) SetBalance(*big.Int)                                 {}
func (account) SetNonce(uint64)                                     {}
func (account) Balance() *big.Int                                   { return nil }
func (account) Address() common.Address                             { return common.Address{} }
func (account) SetCode(common.Hash, []byte)                         {}
func (account) ForEachStorage(cb func(key, value common.Hash) bool) {}

type dummyStatedb struct {
	state.StateDB
}

func (*dummyStatedb) GetRefund() uint64                       { return 1337 }
func (*dummyStatedb) GetBalance(addr common.Address) *big.Int { return new(big.Int) }

type vmContext struct {
	blockCtx vm.BlockContext
	txCtx    vm.TxContext
}

func testCtx() *vmContext {
	return &vmContext{blockCtx: vm.BlockContext{BlockNumber: big.NewInt(1)}, txCtx: vm.TxContext{GasPrice: big.NewInt(100000)}}
}

func runTrace(tracer tracers.Tracer, vmctx *vmContext, chaincfg *params.ChainConfig, contractCode []byte) (json.RawMessage, error) {
	var (
<<<<<<< HEAD
		env             = vm.NewEVM(vmctx.blockCtx, vmctx.txCtx, &dummyStatedb{}, chaincfg, vm.Config{Debug: true, Tracer: tracer})
=======
		env             = vm.NewEVM(vmctx.blockCtx, vmctx.txCtx, &dummyStatedb{}, chaincfg, vm.Config{Tracer: tracer})
>>>>>>> bed84606
		gasLimit uint64 = 31000
		startGas uint64 = 10000
		value           = big.NewInt(0)
		contract        = vm.NewContract(account{}, account{}, value, startGas)
	)
	contract.Code = []byte{byte(vm.PUSH1), 0x1, byte(vm.PUSH1), 0x1, 0x0}
	if contractCode != nil {
		contract.Code = contractCode
	}

	tracer.CaptureTxStart(gasLimit)
	tracer.CaptureStart(env, contract.Caller(), contract.Address(), false, []byte{}, startGas, value)
	ret, err := env.Interpreter().Run(contract, []byte{}, false)
	tracer.CaptureEnd(ret, startGas-contract.Gas, err)
	// Rest gas assumes no refund
<<<<<<< HEAD
	tracer.CaptureTxEnd(startGas - contract.Gas)
=======
	tracer.CaptureTxEnd(contract.Gas)
>>>>>>> bed84606
	if err != nil {
		return nil, err
	}
	return tracer.GetResult()
}

func TestTracer(t *testing.T) {
	execTracer := func(code string, contract []byte) ([]byte, string) {
		t.Helper()
		tracer, err := newJsTracer(code, nil, nil)
		if err != nil {
			t.Fatal(err)
		}
		ret, err := runTrace(tracer, testCtx(), params.TestChainConfig, contract)
		if err != nil {
			return nil, err.Error() // Stringify to allow comparison without nil checks
		}
		return ret, ""
	}
	for i, tt := range []struct {
		code     string
		want     string
		fail     string
		contract []byte
	}{
		{ // tests that we don't panic on bad arguments to memory access
			code: "{depths: [], step: function(log) { this.depths.push(log.memory.slice(-1,-2)); }, fault: function() {}, result: function() { return this.depths; }}",
			want: ``,
<<<<<<< HEAD
			fail: "Tracer accessed out of bound memory: offset -1, end -2 at step (<eval>:1:53(13))    in server-side tracer function 'step'",
		}, { // tests that we don't panic on bad arguments to stack peeks
			code: "{depths: [], step: function(log) { this.depths.push(log.stack.peek(-1)); }, fault: function() {}, result: function() { return this.depths; }}",
			want: ``,
			fail: "Tracer accessed out of bound stack: size 0, index -1 at step (<eval>:1:53(11))    in server-side tracer function 'step'",
		}, { //  tests that we don't panic on bad arguments to memory getUint
			code: "{ depths: [], step: function(log, db) { this.depths.push(log.memory.getUint(-64));}, fault: function() {}, result: function() { return this.depths; }}",
			want: ``,
			fail: "Tracer accessed out of bound memory: available 0, offset -64, size 32 at step (<eval>:1:58(11))    in server-side tracer function 'step'",
=======
			fail: "tracer accessed out of bound memory: offset -1, end -2 at step (<eval>:1:53(13))    in server-side tracer function 'step'",
		}, { // tests that we don't panic on bad arguments to stack peeks
			code: "{depths: [], step: function(log) { this.depths.push(log.stack.peek(-1)); }, fault: function() {}, result: function() { return this.depths; }}",
			want: ``,
			fail: "tracer accessed out of bound stack: size 0, index -1 at step (<eval>:1:53(11))    in server-side tracer function 'step'",
		}, { //  tests that we don't panic on bad arguments to memory getUint
			code: "{ depths: [], step: function(log, db) { this.depths.push(log.memory.getUint(-64));}, fault: function() {}, result: function() { return this.depths; }}",
			want: ``,
			fail: "tracer accessed out of bound memory: available 0, offset -64, size 32 at step (<eval>:1:58(11))    in server-side tracer function 'step'",
>>>>>>> bed84606
		}, { // tests some general counting
			code: "{count: 0, step: function() { this.count += 1; }, fault: function() {}, result: function() { return this.count; }}",
			want: `3`,
		}, { // tests that depth is reported correctly
			code: "{depths: [], step: function(log) { this.depths.push(log.stack.length()); }, fault: function() {}, result: function() { return this.depths; }}",
			want: `[0,1,2]`,
		}, { // tests memory length
			code: "{lengths: [], step: function(log) { this.lengths.push(log.memory.length()); }, fault: function() {}, result: function() { return this.lengths; }}",
			want: `[0,0,0]`,
		}, { // tests to-string of opcodes
			code: "{opcodes: [], step: function(log) { this.opcodes.push(log.op.toString()); }, fault: function() {}, result: function() { return this.opcodes; }}",
			want: `["PUSH1","PUSH1","STOP"]`,
<<<<<<< HEAD
		}, { // tests intrinsic gas
			code: "{depths: [], step: function() {}, fault: function() {}, result: function(ctx) { return ctx.gasPrice+'.'+ctx.gasUsed+'.'+ctx.intrinsicGas; }}",
			want: `"100000.6.21000"`,
=======
		}, { // tests gasUsed
			code: "{depths: [], step: function() {}, fault: function() {}, result: function(ctx) { return ctx.gasPrice+'.'+ctx.gasUsed; }}",
			want: `"100000.21006"`,
>>>>>>> bed84606
		}, {
			code: "{res: null, step: function(log) {}, fault: function() {}, result: function() { return toWord('0xffaa') }}",
			want: `{"0":0,"1":0,"2":0,"3":0,"4":0,"5":0,"6":0,"7":0,"8":0,"9":0,"10":0,"11":0,"12":0,"13":0,"14":0,"15":0,"16":0,"17":0,"18":0,"19":0,"20":0,"21":0,"22":0,"23":0,"24":0,"25":0,"26":0,"27":0,"28":0,"29":0,"30":255,"31":170}`,
		}, { // test feeding a buffer back into go
			code: "{res: null, step: function(log) { var address = log.contract.getAddress(); this.res = toAddress(address); }, fault: function() {}, result: function() { return this.res }}",
			want: `{"0":0,"1":0,"2":0,"3":0,"4":0,"5":0,"6":0,"7":0,"8":0,"9":0,"10":0,"11":0,"12":0,"13":0,"14":0,"15":0,"16":0,"17":0,"18":0,"19":0}`,
		}, {
			code: "{res: null, step: function(log) { var address = '0x0000000000000000000000000000000000000000'; this.res = toAddress(address); }, fault: function() {}, result: function() { return this.res }}",
			want: `{"0":0,"1":0,"2":0,"3":0,"4":0,"5":0,"6":0,"7":0,"8":0,"9":0,"10":0,"11":0,"12":0,"13":0,"14":0,"15":0,"16":0,"17":0,"18":0,"19":0}`,
		}, {
			code: "{res: null, step: function(log) { var address = Array.prototype.slice.call(log.contract.getAddress()); this.res = toAddress(address); }, fault: function() {}, result: function() { return this.res }}",
			want: `{"0":0,"1":0,"2":0,"3":0,"4":0,"5":0,"6":0,"7":0,"8":0,"9":0,"10":0,"11":0,"12":0,"13":0,"14":0,"15":0,"16":0,"17":0,"18":0,"19":0}`,
<<<<<<< HEAD
=======
		}, {
			code:     "{res: [], step: function(log) { var op = log.op.toString(); if (op === 'MSTORE8' || op === 'STOP') { this.res.push(log.memory.slice(0, 2)) } }, fault: function() {}, result: function() { return this.res }}",
			want:     `[{"0":0,"1":0},{"0":255,"1":0}]`,
			contract: []byte{byte(vm.PUSH1), byte(0xff), byte(vm.PUSH1), byte(0x00), byte(vm.MSTORE8), byte(vm.STOP)},
		}, {
			code:     "{res: [], step: function(log) { if (log.op.toString() === 'STOP') { this.res.push(log.memory.slice(5, 1025 * 1024)) } }, fault: function() {}, result: function() { return this.res }}",
			want:     "",
			fail:     "reached limit for padding memory slice: 1049568 at step (<eval>:1:83(20))    in server-side tracer function 'step'",
			contract: []byte{byte(vm.PUSH1), byte(0xff), byte(vm.PUSH1), byte(0x00), byte(vm.MSTORE8), byte(vm.STOP)},
>>>>>>> bed84606
		},
	} {
		if have, err := execTracer(tt.code, tt.contract); tt.want != string(have) || tt.fail != err {
			t.Errorf("testcase %d: expected return value to be \n'%s'\n\tgot\n'%s'\nerror to be\n'%s'\n\tgot\n'%s'\n\tcode: %v", i, tt.want, string(have), tt.fail, err, tt.code)
		}
	}
}

func TestHalt(t *testing.T) {
	timeout := errors.New("stahp")
	tracer, err := newJsTracer("{step: function() { while(1); }, result: function() { return null; }, fault: function(){}}", nil, nil)
	if err != nil {
		t.Fatal(err)
	}
	go func() {
		time.Sleep(1 * time.Second)
		tracer.Stop(timeout)
	}()
<<<<<<< HEAD
	if _, err = runTrace(tracer, testCtx(), params.TestChainConfig); !strings.Contains(err.Error(), "stahp") {
=======
	if _, err = runTrace(tracer, testCtx(), params.TestChainConfig, nil); !strings.Contains(err.Error(), "stahp") {
>>>>>>> bed84606
		t.Errorf("Expected timeout error, got %v", err)
	}
}

func TestHaltBetweenSteps(t *testing.T) {
	tracer, err := newJsTracer("{step: function() {}, fault: function() {}, result: function() { return null; }}", nil, nil)
	if err != nil {
		t.Fatal(err)
	}
	env := vm.NewEVM(vm.BlockContext{BlockNumber: big.NewInt(1)}, vm.TxContext{GasPrice: big.NewInt(1)}, &dummyStatedb{}, params.TestChainConfig, vm.Config{Tracer: tracer})
	scope := &vm.ScopeContext{
		Contract: vm.NewContract(&account{}, &account{}, big.NewInt(0), 0),
	}
	tracer.CaptureStart(env, common.Address{}, common.Address{}, false, []byte{}, 0, big.NewInt(0))
	tracer.CaptureState(0, 0, 0, 0, scope, nil, 0, nil)
	timeout := errors.New("stahp")
	tracer.Stop(timeout)
	tracer.CaptureState(0, 0, 0, 0, scope, nil, 0, nil)

	if _, err := tracer.GetResult(); !strings.Contains(err.Error(), timeout.Error()) {
		t.Errorf("Expected timeout error, got %v", err)
	}
}

// testNoStepExec tests a regular value transfer (no exec), and accessing the statedb
// in 'result'
func TestNoStepExec(t *testing.T) {
	execTracer := func(code string) []byte {
		t.Helper()
		tracer, err := newJsTracer(code, nil, nil)
		if err != nil {
			t.Fatal(err)
		}
		env := vm.NewEVM(vm.BlockContext{BlockNumber: big.NewInt(1)}, vm.TxContext{GasPrice: big.NewInt(100)}, &dummyStatedb{}, params.TestChainConfig, vm.Config{Tracer: tracer})
		tracer.CaptureStart(env, common.Address{}, common.Address{}, false, []byte{}, 1000, big.NewInt(0))
		tracer.CaptureEnd(nil, 0, nil)
		ret, err := tracer.GetResult()
		if err != nil {
			t.Fatal(err)
		}
		return ret
	}
	for i, tt := range []struct {
		code string
		want string
	}{
		{ // tests that we don't panic on accessing the db methods
			code: "{depths: [], step: function() {}, fault: function() {},  result: function(ctx, db){ return db.getBalance(ctx.to)} }",
			want: `"0"`,
		},
	} {
		if have := execTracer(tt.code); tt.want != string(have) {
			t.Errorf("testcase %d: expected return value to be %s got %s\n\tcode: %v", i, tt.want, string(have), tt.code)
		}
	}
}

func TestIsPrecompile(t *testing.T) {
	chaincfg := &params.ChainConfig{ChainID: big.NewInt(1), HomesteadBlock: big.NewInt(0), DAOForkBlock: nil, DAOForkSupport: false, EIP150Block: big.NewInt(0), EIP155Block: big.NewInt(0), EIP158Block: big.NewInt(0), ByzantiumBlock: big.NewInt(100), ConstantinopleBlock: big.NewInt(0), PetersburgBlock: big.NewInt(0), IstanbulBlock: big.NewInt(200), MuirGlacierBlock: big.NewInt(0), BerlinBlock: big.NewInt(300), LondonBlock: big.NewInt(0), TerminalTotalDifficulty: nil, Ethash: new(params.EthashConfig), Clique: nil}
	chaincfg.ByzantiumBlock = big.NewInt(100)
	chaincfg.IstanbulBlock = big.NewInt(200)
	chaincfg.BerlinBlock = big.NewInt(300)
	txCtx := vm.TxContext{GasPrice: big.NewInt(100000)}
	tracer, err := newJsTracer("{addr: toAddress('0000000000000000000000000000000000000009'), res: null, step: function() { this.res = isPrecompiled(this.addr); }, fault: function() {}, result: function() { return this.res; }}", nil, nil)
	if err != nil {
		t.Fatal(err)
	}

	blockCtx := vm.BlockContext{BlockNumber: big.NewInt(150)}
	res, err := runTrace(tracer, &vmContext{blockCtx, txCtx}, chaincfg, nil)
	if err != nil {
		t.Error(err)
	}
	if string(res) != "false" {
		t.Errorf("tracer should not consider blake2f as precompile in byzantium")
	}

	tracer, _ = newJsTracer("{addr: toAddress('0000000000000000000000000000000000000009'), res: null, step: function() { this.res = isPrecompiled(this.addr); }, fault: function() {}, result: function() { return this.res; }}", nil, nil)
	blockCtx = vm.BlockContext{BlockNumber: big.NewInt(250)}
	res, err = runTrace(tracer, &vmContext{blockCtx, txCtx}, chaincfg, nil)
	if err != nil {
		t.Error(err)
	}
	if string(res) != "true" {
		t.Errorf("tracer should consider blake2f as precompile in istanbul")
	}
}

func TestEnterExit(t *testing.T) {
	// test that either both or none of enter() and exit() are defined
	if _, err := newJsTracer("{step: function() {}, fault: function() {}, result: function() { return null; }, enter: function() {}}", new(tracers.Context), nil); err == nil {
		t.Fatal("tracer creation should've failed without exit() definition")
	}
	if _, err := newJsTracer("{step: function() {}, fault: function() {}, result: function() { return null; }, enter: function() {}, exit: function() {}}", new(tracers.Context), nil); err != nil {
		t.Fatal(err)
	}
	// test that the enter and exit method are correctly invoked and the values passed
	tracer, err := newJsTracer("{enters: 0, exits: 0, enterGas: 0, gasUsed: 0, step: function() {}, fault: function() {}, result: function() { return {enters: this.enters, exits: this.exits, enterGas: this.enterGas, gasUsed: this.gasUsed} }, enter: function(frame) { this.enters++; this.enterGas = frame.getGas(); }, exit: function(res) { this.exits++; this.gasUsed = res.getGasUsed(); }}", new(tracers.Context), nil)
	if err != nil {
		t.Fatal(err)
	}
	scope := &vm.ScopeContext{
		Contract: vm.NewContract(&account{}, &account{}, big.NewInt(0), 0),
	}
	tracer.CaptureEnter(vm.CALL, scope.Contract.Caller(), scope.Contract.Address(), []byte{}, 1000, new(big.Int))
	tracer.CaptureExit([]byte{}, 400, nil)

	have, err := tracer.GetResult()
	if err != nil {
		t.Fatal(err)
	}
	want := `{"enters":1,"exits":1,"enterGas":1000,"gasUsed":400}`
	if string(have) != want {
		t.Errorf("Number of invocations of enter() and exit() is wrong. Have %s, want %s\n", have, want)
	}
}

func TestSetup(t *testing.T) {
	// Test empty config
	_, err := newJsTracer(`{setup: function(cfg) { if (cfg !== "{}") { throw("invalid empty config") } }, fault: function() {}, result: function() {}}`, new(tracers.Context), nil)
	if err != nil {
		t.Error(err)
	}

	cfg, err := json.Marshal(map[string]string{"foo": "bar"})
	if err != nil {
		t.Fatal(err)
	}
	// Test no setup func
	_, err = newJsTracer(`{fault: function() {}, result: function() {}}`, new(tracers.Context), cfg)
	if err != nil {
		t.Fatal(err)
	}
	// Test config value
	tracer, err := newJsTracer("{config: null, setup: function(cfg) { this.config = JSON.parse(cfg) }, step: function() {}, fault: function() {}, result: function() { return this.config.foo }}", new(tracers.Context), cfg)
	if err != nil {
		t.Fatal(err)
	}
	have, err := tracer.GetResult()
	if err != nil {
		t.Fatal(err)
	}
	if string(have) != `"bar"` {
		t.Errorf("tracer returned wrong result. have: %s, want: \"bar\"\n", string(have))
	}
}<|MERGE_RESOLUTION|>--- conflicted
+++ resolved
@@ -1,8 +1,4 @@
-<<<<<<< HEAD
 // Copyright 2022 The go-ethereum Authors
-=======
-// Copyright 2021 The go-ethereum Authors
->>>>>>> bed84606
 // This file is part of the go-ethereum library.
 //
 // The go-ethereum library is free software: you can redistribute it and/or modify
@@ -66,11 +62,7 @@
 
 func runTrace(tracer tracers.Tracer, vmctx *vmContext, chaincfg *params.ChainConfig, contractCode []byte) (json.RawMessage, error) {
 	var (
-<<<<<<< HEAD
-		env             = vm.NewEVM(vmctx.blockCtx, vmctx.txCtx, &dummyStatedb{}, chaincfg, vm.Config{Debug: true, Tracer: tracer})
-=======
 		env             = vm.NewEVM(vmctx.blockCtx, vmctx.txCtx, &dummyStatedb{}, chaincfg, vm.Config{Tracer: tracer})
->>>>>>> bed84606
 		gasLimit uint64 = 31000
 		startGas uint64 = 10000
 		value           = big.NewInt(0)
@@ -86,11 +78,7 @@
 	ret, err := env.Interpreter().Run(contract, []byte{}, false)
 	tracer.CaptureEnd(ret, startGas-contract.Gas, err)
 	// Rest gas assumes no refund
-<<<<<<< HEAD
-	tracer.CaptureTxEnd(startGas - contract.Gas)
-=======
 	tracer.CaptureTxEnd(contract.Gas)
->>>>>>> bed84606
 	if err != nil {
 		return nil, err
 	}
@@ -119,17 +107,6 @@
 		{ // tests that we don't panic on bad arguments to memory access
 			code: "{depths: [], step: function(log) { this.depths.push(log.memory.slice(-1,-2)); }, fault: function() {}, result: function() { return this.depths; }}",
 			want: ``,
-<<<<<<< HEAD
-			fail: "Tracer accessed out of bound memory: offset -1, end -2 at step (<eval>:1:53(13))    in server-side tracer function 'step'",
-		}, { // tests that we don't panic on bad arguments to stack peeks
-			code: "{depths: [], step: function(log) { this.depths.push(log.stack.peek(-1)); }, fault: function() {}, result: function() { return this.depths; }}",
-			want: ``,
-			fail: "Tracer accessed out of bound stack: size 0, index -1 at step (<eval>:1:53(11))    in server-side tracer function 'step'",
-		}, { //  tests that we don't panic on bad arguments to memory getUint
-			code: "{ depths: [], step: function(log, db) { this.depths.push(log.memory.getUint(-64));}, fault: function() {}, result: function() { return this.depths; }}",
-			want: ``,
-			fail: "Tracer accessed out of bound memory: available 0, offset -64, size 32 at step (<eval>:1:58(11))    in server-side tracer function 'step'",
-=======
 			fail: "tracer accessed out of bound memory: offset -1, end -2 at step (<eval>:1:53(13))    in server-side tracer function 'step'",
 		}, { // tests that we don't panic on bad arguments to stack peeks
 			code: "{depths: [], step: function(log) { this.depths.push(log.stack.peek(-1)); }, fault: function() {}, result: function() { return this.depths; }}",
@@ -139,7 +116,6 @@
 			code: "{ depths: [], step: function(log, db) { this.depths.push(log.memory.getUint(-64));}, fault: function() {}, result: function() { return this.depths; }}",
 			want: ``,
 			fail: "tracer accessed out of bound memory: available 0, offset -64, size 32 at step (<eval>:1:58(11))    in server-side tracer function 'step'",
->>>>>>> bed84606
 		}, { // tests some general counting
 			code: "{count: 0, step: function() { this.count += 1; }, fault: function() {}, result: function() { return this.count; }}",
 			want: `3`,
@@ -152,15 +128,9 @@
 		}, { // tests to-string of opcodes
 			code: "{opcodes: [], step: function(log) { this.opcodes.push(log.op.toString()); }, fault: function() {}, result: function() { return this.opcodes; }}",
 			want: `["PUSH1","PUSH1","STOP"]`,
-<<<<<<< HEAD
-		}, { // tests intrinsic gas
-			code: "{depths: [], step: function() {}, fault: function() {}, result: function(ctx) { return ctx.gasPrice+'.'+ctx.gasUsed+'.'+ctx.intrinsicGas; }}",
-			want: `"100000.6.21000"`,
-=======
 		}, { // tests gasUsed
 			code: "{depths: [], step: function() {}, fault: function() {}, result: function(ctx) { return ctx.gasPrice+'.'+ctx.gasUsed; }}",
 			want: `"100000.21006"`,
->>>>>>> bed84606
 		}, {
 			code: "{res: null, step: function(log) {}, fault: function() {}, result: function() { return toWord('0xffaa') }}",
 			want: `{"0":0,"1":0,"2":0,"3":0,"4":0,"5":0,"6":0,"7":0,"8":0,"9":0,"10":0,"11":0,"12":0,"13":0,"14":0,"15":0,"16":0,"17":0,"18":0,"19":0,"20":0,"21":0,"22":0,"23":0,"24":0,"25":0,"26":0,"27":0,"28":0,"29":0,"30":255,"31":170}`,
@@ -173,8 +143,6 @@
 		}, {
 			code: "{res: null, step: function(log) { var address = Array.prototype.slice.call(log.contract.getAddress()); this.res = toAddress(address); }, fault: function() {}, result: function() { return this.res }}",
 			want: `{"0":0,"1":0,"2":0,"3":0,"4":0,"5":0,"6":0,"7":0,"8":0,"9":0,"10":0,"11":0,"12":0,"13":0,"14":0,"15":0,"16":0,"17":0,"18":0,"19":0}`,
-<<<<<<< HEAD
-=======
 		}, {
 			code:     "{res: [], step: function(log) { var op = log.op.toString(); if (op === 'MSTORE8' || op === 'STOP') { this.res.push(log.memory.slice(0, 2)) } }, fault: function() {}, result: function() { return this.res }}",
 			want:     `[{"0":0,"1":0},{"0":255,"1":0}]`,
@@ -184,7 +152,6 @@
 			want:     "",
 			fail:     "reached limit for padding memory slice: 1049568 at step (<eval>:1:83(20))    in server-side tracer function 'step'",
 			contract: []byte{byte(vm.PUSH1), byte(0xff), byte(vm.PUSH1), byte(0x00), byte(vm.MSTORE8), byte(vm.STOP)},
->>>>>>> bed84606
 		},
 	} {
 		if have, err := execTracer(tt.code, tt.contract); tt.want != string(have) || tt.fail != err {
@@ -203,11 +170,7 @@
 		time.Sleep(1 * time.Second)
 		tracer.Stop(timeout)
 	}()
-<<<<<<< HEAD
-	if _, err = runTrace(tracer, testCtx(), params.TestChainConfig); !strings.Contains(err.Error(), "stahp") {
-=======
 	if _, err = runTrace(tracer, testCtx(), params.TestChainConfig, nil); !strings.Contains(err.Error(), "stahp") {
->>>>>>> bed84606
 		t.Errorf("Expected timeout error, got %v", err)
 	}
 }
@@ -232,7 +195,7 @@
 	}
 }
 
-// testNoStepExec tests a regular value transfer (no exec), and accessing the statedb
+// TestNoStepExec tests a regular value transfer (no exec), and accessing the statedb
 // in 'result'
 func TestNoStepExec(t *testing.T) {
 	execTracer := func(code string) []byte {
