// Copyright 2015 The go-ethereum Authors
// This file is part of the go-ethereum library.
//
// The go-ethereum library is free software: you can redistribute it and/or modify
// it under the terms of the GNU Lesser General Public License as published by
// the Free Software Foundation, either version 3 of the License, or
// (at your option) any later version.
//
// The go-ethereum library is distributed in the hope that it will be useful,
// but WITHOUT ANY WARRANTY; without even the implied warranty of
// MERCHANTABILITY or FITNESS FOR A PARTICULAR PURPOSE. See the
// GNU Lesser General Public License for more details.
//
// You should have received a copy of the GNU Lesser General Public License
// along with the go-ethereum library. If not, see <http://www.gnu.org/licenses/>.

package eth

import (
	"context"
	"errors"
	"math/big"
	"time"

	"github.com/ethereum/go-ethereum"
	"github.com/ethereum/go-ethereum/accounts"
	"github.com/ethereum/go-ethereum/common"
	"github.com/ethereum/go-ethereum/consensus"
	"github.com/ethereum/go-ethereum/core"
	"github.com/ethereum/go-ethereum/core/bloombits"
	"github.com/ethereum/go-ethereum/core/rawdb"
	"github.com/ethereum/go-ethereum/core/state"
	"github.com/ethereum/go-ethereum/core/types"
	"github.com/ethereum/go-ethereum/core/vm"
	"github.com/ethereum/go-ethereum/eth/gasprice"
	"github.com/ethereum/go-ethereum/ethdb"
	"github.com/ethereum/go-ethereum/event"
	"github.com/ethereum/go-ethereum/miner"
	"github.com/ethereum/go-ethereum/params"
	"github.com/ethereum/go-ethereum/rpc"
)

// EthAPIBackend implements ethapi.Backend for full nodes
type EthAPIBackend struct {
	extRPCEnabled       bool
	allowUnprotectedTxs bool
	eth                 *Ethereum
	gpo                 *gasprice.Oracle
}

// ChainConfig returns the active chain configuration.
func (b *EthAPIBackend) ChainConfig() *params.ChainConfig {
	return b.eth.blockchain.Config()
}

func (b *EthAPIBackend) CurrentBlock() *types.Block {
	return b.eth.blockchain.CurrentBlock()
}

func (b *EthAPIBackend) SetHead(number uint64) {
	b.eth.handler.downloader.Cancel()
	b.eth.blockchain.SetHead(number)
}

func (b *EthAPIBackend) HeaderByNumber(ctx context.Context, number rpc.BlockNumber) (*types.Header, error) {
	// Pending block is only known by the miner
	if number == rpc.PendingBlockNumber {
		block := b.eth.miner.PendingBlock()
		return block.Header(), nil
	}
	// Otherwise resolve and return the block
	if number == rpc.LatestBlockNumber {
		return b.eth.blockchain.CurrentBlock().Header(), nil
	}
	return b.eth.blockchain.GetHeaderByNumber(uint64(number)), nil
}

func (b *EthAPIBackend) HeaderByNumberOrHash(ctx context.Context, blockNrOrHash rpc.BlockNumberOrHash) (*types.Header, error) {
	if blockNr, ok := blockNrOrHash.Number(); ok {
		return b.HeaderByNumber(ctx, blockNr)
	}
	if hash, ok := blockNrOrHash.Hash(); ok {
		header := b.eth.blockchain.GetHeaderByHash(hash)
		if header == nil {
			return nil, errors.New("header for hash not found")
		}
		if blockNrOrHash.RequireCanonical && b.eth.blockchain.GetCanonicalHash(header.Number.Uint64()) != hash {
			return nil, errors.New("hash is not currently canonical")
		}
		return header, nil
	}
	return nil, errors.New("invalid arguments; neither block nor hash specified")
}

func (b *EthAPIBackend) HeaderByHash(ctx context.Context, hash common.Hash) (*types.Header, error) {
	return b.eth.blockchain.GetHeaderByHash(hash), nil
}

func (b *EthAPIBackend) BlockByNumber(ctx context.Context, number rpc.BlockNumber) (*types.Block, error) {
	// Pending block is only known by the miner
	if number == rpc.PendingBlockNumber {
		block := b.eth.miner.PendingBlock()
		return block, nil
	}
	// Otherwise resolve and return the block
	if number == rpc.LatestBlockNumber {
		return b.eth.blockchain.CurrentBlock(), nil
	}
	return b.eth.blockchain.GetBlockByNumber(uint64(number)), nil
}

func (b *EthAPIBackend) BlockByHash(ctx context.Context, hash common.Hash) (*types.Block, error) {
	return b.eth.blockchain.GetBlockByHash(hash), nil
}

func (b *EthAPIBackend) BlockByNumberOrHash(ctx context.Context, blockNrOrHash rpc.BlockNumberOrHash) (*types.Block, error) {
	if blockNr, ok := blockNrOrHash.Number(); ok {
		return b.BlockByNumber(ctx, blockNr)
	}
	if hash, ok := blockNrOrHash.Hash(); ok {
		header := b.eth.blockchain.GetHeaderByHash(hash)
		if header == nil {
			return nil, errors.New("header for hash not found")
		}
		if blockNrOrHash.RequireCanonical && b.eth.blockchain.GetCanonicalHash(header.Number.Uint64()) != hash {
			return nil, errors.New("hash is not currently canonical")
		}
		block := b.eth.blockchain.GetBlock(hash, header.Number.Uint64())
		if block == nil {
			return nil, errors.New("header found, but block body is missing")
		}
		return block, nil
	}
	return nil, errors.New("invalid arguments; neither block nor hash specified")
}

func (b *EthAPIBackend) PendingBlockAndReceipts() (*types.Block, types.Receipts) {
	return b.eth.miner.PendingBlockAndReceipts()
}

func (b *EthAPIBackend) StateAndHeaderByNumber(ctx context.Context, number rpc.BlockNumber) (*state.StateDB, *types.Header, error) {
	// Pending state is only known by the miner
	if number == rpc.PendingBlockNumber {
		block, state := b.eth.miner.Pending()
		return state, block.Header(), nil
	}
	// Otherwise resolve the block number and return its state
	header, err := b.HeaderByNumber(ctx, number)
	if err != nil {
		return nil, nil, err
	}
	if header == nil {
		return nil, nil, errors.New("header not found")
	}
	stateDb, err := b.eth.BlockChain().StateAt(header.Root)
	return stateDb, header, err
}

func (b *EthAPIBackend) StateAndHeaderByNumberOrHash(ctx context.Context, blockNrOrHash rpc.BlockNumberOrHash) (*state.StateDB, *types.Header, error) {
	if blockNr, ok := blockNrOrHash.Number(); ok {
		return b.StateAndHeaderByNumber(ctx, blockNr)
	}
	if hash, ok := blockNrOrHash.Hash(); ok {
		header, err := b.HeaderByHash(ctx, hash)
		if err != nil {
			return nil, nil, err
		}
		if header == nil {
			return nil, nil, errors.New("header for hash not found")
		}
		if blockNrOrHash.RequireCanonical && b.eth.blockchain.GetCanonicalHash(header.Number.Uint64()) != hash {
			return nil, nil, errors.New("hash is not currently canonical")
		}
		stateDb, err := b.eth.BlockChain().StateAt(header.Root)
		return stateDb, header, err
	}
	return nil, nil, errors.New("invalid arguments; neither block nor hash specified")
}

func (b *EthAPIBackend) GetReceipts(ctx context.Context, hash common.Hash) (types.Receipts, error) {
	return b.eth.blockchain.GetReceiptsByHash(hash), nil
}

func (b *EthAPIBackend) GetLogs(ctx context.Context, hash common.Hash) ([][]*types.Log, error) {
	db := b.eth.ChainDb()
	number := rawdb.ReadHeaderNumber(db, hash)
	if number == nil {
		return nil, errors.New("failed to get block number from hash")
	}
	logs := rawdb.ReadLogs(db, hash, *number, b.eth.blockchain.Config())
	if logs == nil {
		return nil, errors.New("failed to get logs for block")
	}
	return logs, nil
}

func (b *EthAPIBackend) GetTd(ctx context.Context, hash common.Hash) *big.Int {
	if header := b.eth.blockchain.GetHeaderByHash(hash); header != nil {
		return b.eth.blockchain.GetTd(hash, header.Number.Uint64())
	}
	return nil
}

func (b *EthAPIBackend) GetEVM(ctx context.Context, msg core.Message, state *state.StateDB, header *types.Header, vmConfig *vm.Config) (*vm.EVM, func() error, error) {
	vmError := func() error { return nil }
	if vmConfig == nil {
		vmConfig = b.eth.blockchain.GetVMConfig()
	}
	txContext := core.NewEVMTxContext(msg)
	context := core.NewEVMBlockContext(header, b.eth.BlockChain(), nil)
	return vm.NewEVM(context, txContext, state, b.eth.blockchain.Config(), *vmConfig), vmError, nil
}

func (b *EthAPIBackend) SubscribeRemovedLogsEvent(ch chan<- core.RemovedLogsEvent) event.Subscription {
	return b.eth.BlockChain().SubscribeRemovedLogsEvent(ch)
}

func (b *EthAPIBackend) SubscribePendingLogsEvent(ch chan<- []*types.Log) event.Subscription {
	return b.eth.miner.SubscribePendingLogs(ch)
}

func (b *EthAPIBackend) SubscribeChainEvent(ch chan<- core.ChainEvent) event.Subscription {
	return b.eth.BlockChain().SubscribeChainEvent(ch)
}

func (b *EthAPIBackend) SubscribeChainHeadEvent(ch chan<- core.ChainHeadEvent) event.Subscription {
	return b.eth.BlockChain().SubscribeChainHeadEvent(ch)
}

func (b *EthAPIBackend) SubscribeFinalizedHeaderEvent(ch chan<- core.FinalizedHeaderEvent) event.Subscription {
	return b.eth.BlockChain().SubscribeFinalizedHeaderEvent(ch)
}

func (b *EthAPIBackend) SubscribeChainSideEvent(ch chan<- core.ChainSideEvent) event.Subscription {
	return b.eth.BlockChain().SubscribeChainSideEvent(ch)
}

func (b *EthAPIBackend) SubscribeLogsEvent(ch chan<- []*types.Log) event.Subscription {
	return b.eth.BlockChain().SubscribeLogsEvent(ch)
}

func (b *EthAPIBackend) SendTx(ctx context.Context, signedTx *types.Transaction) error {
	return b.eth.txPool.AddLocal(signedTx)
}

func (b *EthAPIBackend) GetPoolTransactions() (types.Transactions, error) {
	pending := b.eth.txPool.Pending(false)
	var txs types.Transactions
	for _, batch := range pending {
		txs = append(txs, batch...)
	}
	return txs, nil
}

func (b *EthAPIBackend) GetPoolTransaction(hash common.Hash) *types.Transaction {
	return b.eth.txPool.Get(hash)
}

func (b *EthAPIBackend) GetTransaction(ctx context.Context, txHash common.Hash) (*types.Transaction, common.Hash, uint64, uint64, error) {
	tx, blockHash, blockNumber, index := rawdb.ReadTransaction(b.eth.ChainDb(), txHash)
	return tx, blockHash, blockNumber, index, nil
}

func (b *EthAPIBackend) GetPoolNonce(ctx context.Context, addr common.Address) (uint64, error) {
	return b.eth.txPool.Nonce(addr), nil
}

func (b *EthAPIBackend) Stats() (pending int, queued int) {
	return b.eth.txPool.Stats()
}

func (b *EthAPIBackend) TxPoolContent() (map[common.Address]types.Transactions, map[common.Address]types.Transactions) {
	return b.eth.TxPool().Content()
}

func (b *EthAPIBackend) TxPoolContentFrom(addr common.Address) (types.Transactions, types.Transactions) {
	return b.eth.TxPool().ContentFrom(addr)
}

func (b *EthAPIBackend) TxPool() *core.TxPool {
	return b.eth.TxPool()
}

func (b *EthAPIBackend) SubscribeNewTxsEvent(ch chan<- core.NewTxsEvent) event.Subscription {
	return b.eth.TxPool().SubscribeNewTxsEvent(ch)
}

<<<<<<< HEAD
func (b *EthAPIBackend) SubscribeNewVoteEvent(ch chan<- core.NewVoteEvent) event.Subscription {
	if b.eth.VotePool() == nil {
		return nil
	}
	return b.eth.VotePool().SubscribeNewVoteEvent(ch)
}

func (b *EthAPIBackend) Downloader() *downloader.Downloader {
	return b.eth.Downloader()
=======
func (b *EthAPIBackend) SyncProgress() ethereum.SyncProgress {
	return b.eth.Downloader().Progress()
}

func (b *EthAPIBackend) SuggestGasTipCap(ctx context.Context) (*big.Int, error) {
	return b.gpo.SuggestTipCap(ctx)
>>>>>>> fd1d1e35
}

func (b *EthAPIBackend) FeeHistory(ctx context.Context, blockCount int, lastBlock rpc.BlockNumber, rewardPercentiles []float64) (firstBlock *big.Int, reward [][]*big.Int, baseFee []*big.Int, gasUsedRatio []float64, err error) {
	return b.gpo.FeeHistory(ctx, blockCount, lastBlock, rewardPercentiles)
}

func (b *EthAPIBackend) Chain() *core.BlockChain {
	return b.eth.BlockChain()
}

func (b *EthAPIBackend) ChainDb() ethdb.Database {
	return b.eth.ChainDb()
}

func (b *EthAPIBackend) EventMux() *event.TypeMux {
	return b.eth.EventMux()
}

func (b *EthAPIBackend) AccountManager() *accounts.Manager {
	return b.eth.AccountManager()
}

func (b *EthAPIBackend) ExtRPCEnabled() bool {
	return b.extRPCEnabled
}

func (b *EthAPIBackend) UnprotectedAllowed() bool {
	return b.allowUnprotectedTxs
}

func (b *EthAPIBackend) RPCGasCap() uint64 {
	return b.eth.config.RPCGasCap
}

func (b *EthAPIBackend) RPCEVMTimeout() time.Duration {
	return b.eth.config.RPCEVMTimeout
}

func (b *EthAPIBackend) RPCTxFeeCap() float64 {
	return b.eth.config.RPCTxFeeCap
}

func (b *EthAPIBackend) BloomStatus() (uint64, uint64) {
	sections, _, _ := b.eth.bloomIndexer.Sections()
	return params.BloomBitsBlocks, sections
}

func (b *EthAPIBackend) ServiceFilter(ctx context.Context, session *bloombits.MatcherSession) {
	for i := 0; i < bloomFilterThreads; i++ {
		go session.Multiplex(bloomRetrievalBatch, bloomRetrievalWait, b.eth.bloomRequests)
	}
}

func (b *EthAPIBackend) Engine() consensus.Engine {
	return b.eth.engine
}

func (b *EthAPIBackend) CurrentHeader() *types.Header {
	return b.eth.blockchain.CurrentHeader()
}

func (b *EthAPIBackend) Miner() *miner.Miner {
	return b.eth.Miner()
}

func (b *EthAPIBackend) StartMining(threads int) error {
	return b.eth.StartMining(threads)
}

func (b *EthAPIBackend) StateAtBlock(ctx context.Context, block *types.Block, reexec uint64, base *state.StateDB, checkLive, preferDisk bool) (*state.StateDB, error) {
	return b.eth.StateAtBlock(block, reexec, base, checkLive, preferDisk)
}

func (b *EthAPIBackend) StateAtTransaction(ctx context.Context, block *types.Block, txIndex int, reexec uint64) (core.Message, vm.BlockContext, *state.StateDB, error) {
	return b.eth.stateAtTransaction(block, txIndex, reexec)
}<|MERGE_RESOLUTION|>--- conflicted
+++ resolved
@@ -285,7 +285,6 @@
 	return b.eth.TxPool().SubscribeNewTxsEvent(ch)
 }
 
-<<<<<<< HEAD
 func (b *EthAPIBackend) SubscribeNewVoteEvent(ch chan<- core.NewVoteEvent) event.Subscription {
 	if b.eth.VotePool() == nil {
 		return nil
@@ -295,14 +294,12 @@
 
 func (b *EthAPIBackend) Downloader() *downloader.Downloader {
 	return b.eth.Downloader()
-=======
 func (b *EthAPIBackend) SyncProgress() ethereum.SyncProgress {
 	return b.eth.Downloader().Progress()
 }
 
 func (b *EthAPIBackend) SuggestGasTipCap(ctx context.Context) (*big.Int, error) {
 	return b.gpo.SuggestTipCap(ctx)
->>>>>>> fd1d1e35
 }
 
 func (b *EthAPIBackend) FeeHistory(ctx context.Context, blockCount int, lastBlock rpc.BlockNumber, rewardPercentiles []float64) (firstBlock *big.Int, reward [][]*big.Int, baseFee []*big.Int, gasUsedRatio []float64, err error) {
