--- conflicted
+++ resolved
@@ -2503,17 +2503,7 @@
 	for i, node := range proof {
 		nodes[i] = node
 	}
-<<<<<<< HEAD
-	proofdb := nodes.Set()
-
-	var end []byte
-	if len(keys) > 0 {
-		end = keys[len(keys)-1]
-	}
-	cont, err := trie.VerifyRangeProof(root, req.origin[:], end, keys, accounts, proofdb)
-=======
 	cont, err := trie.VerifyRangeProof(root, req.origin[:], keys, accounts, nodes.Set())
->>>>>>> 8f7eb9cc
 	if err != nil {
 		logger.Warn("Account range failed proof", "err", err)
 		// Signal this request as failed, and ready for rescheduling
