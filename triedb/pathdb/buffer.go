--- conflicted
+++ resolved
@@ -72,11 +72,7 @@
 }
 
 // commit merges the provided states and trie nodes into the buffer.
-<<<<<<< HEAD
-func (b *buffer) commit(nodes *nodeSet) trienodebuffer {
-=======
-func (b *buffer) commit(nodes *nodeSet, states *stateSet) *buffer {
->>>>>>> 330190e4
+func (b *buffer) commit(nodes *nodeSet, states *stateSet) trienodebuffer {
 	b.layers++
 	b.nodes.merge(nodes)
 	b.states.merge(states)
@@ -168,17 +164,17 @@
 
 func (b *buffer) waitAndStopFlushing() {}
 
-// getSize return the nodebuffer used size.
-func (b *buffer) getSize() (uint64, uint64) {
-	return b.nodes.size, 0
-}
-
-// getAllNodes return the trie nodes set are cached in nodebuffer.
-func (b *buffer) getAllNodes() *nodeSet {
-	return b.nodes
+// getAllNodesAndStates return the trie nodes and states cached in nodebuffer.
+func (b *buffer) getAllNodesAndStates() (*nodeSet, *stateSet) {
+	return b.nodes, b.states
 }
 
 // getLayers return the size of cached difflayers.
 func (b *buffer) getLayers() uint64 {
 	return b.layers
+}
+
+// getSize return the nodebuffer used size.
+func (b *buffer) getSize() (uint64, uint64) {
+	return b.size(), 0
 }