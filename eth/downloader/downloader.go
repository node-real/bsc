// Copyright 2015 The go-ethereum Authors
// This file is part of the go-ethereum library.
//
// The go-ethereum library is free software: you can redistribute it and/or modify
// it under the terms of the GNU Lesser General Public License as published by
// the Free Software Foundation, either version 3 of the License, or
// (at your option) any later version.
//
// The go-ethereum library is distributed in the hope that it will be useful,
// but WITHOUT ANY WARRANTY; without even the implied warranty of
// MERCHANTABILITY or FITNESS FOR A PARTICULAR PURPOSE. See the
// GNU Lesser General Public License for more details.
//
// You should have received a copy of the GNU Lesser General Public License
// along with the go-ethereum library. If not, see <http://www.gnu.org/licenses/>.

// Package downloader contains the manual full chain synchronisation.
package downloader

import (
	"errors"
	"fmt"
	"math/big"
	"sync"
	"sync/atomic"
	"time"

	"github.com/ethereum/go-ethereum"
	"github.com/ethereum/go-ethereum/common"
	"github.com/ethereum/go-ethereum/core"
	"github.com/ethereum/go-ethereum/core/rawdb"
	"github.com/ethereum/go-ethereum/core/state/snapshot"
	"github.com/ethereum/go-ethereum/core/types"
	"github.com/ethereum/go-ethereum/eth/protocols/eth"
	"github.com/ethereum/go-ethereum/eth/protocols/snap"
	"github.com/ethereum/go-ethereum/ethdb"
	"github.com/ethereum/go-ethereum/event"
	"github.com/ethereum/go-ethereum/log"
	"github.com/ethereum/go-ethereum/params"
	"github.com/ethereum/go-ethereum/trie"
)

var (
	MaxBlockFetch   = 128 // Amount of blocks to be fetched per retrieval request
	MaxHeaderFetch  = 192 // Amount of block headers to be fetched per retrieval request
	MaxSkeletonSize = 128 // Number of header fetches to need for a skeleton assembly
	MaxReceiptFetch = 256 // Amount of transaction receipts to allow fetching per request
	MaxStateFetch   = 384 // Amount of node state values to allow fetching per request

	maxQueuedHeaders            = 32 * 1024                         // [eth/62] Maximum number of headers to queue for import (DOS protection)
	maxHeadersProcess           = 2048                              // Number of header download results to import at once into the chain
	maxResultsProcess           = 2048                              // Number of content download results to import at once into the chain
	fullMaxForkAncestry  uint64 = params.FullImmutabilityThreshold  // Maximum chain reorganisation (locally redeclared so tests can reduce it)
	lightMaxForkAncestry uint64 = params.LightImmutabilityThreshold // Maximum chain reorganisation (locally redeclared so tests can reduce it)

	reorgProtThreshold   = 48 // Threshold number of recent blocks to disable mini reorg protection
	reorgProtHeaderDelay = 2  // Number of headers to delay delivering to cover mini reorgs

	fsHeaderSafetyNet = 2048            // Number of headers to discard in case a chain violation is detected
	fsHeaderContCheck = 3 * time.Second // Time interval to check for header continuations during state download
	fsMinFullBlocks   = 64              // Number of blocks to retrieve fully even in snap sync
)

var (
	errBusy                    = errors.New("busy")
	errUnknownPeer             = errors.New("peer is unknown or unhealthy")
	errLaggingPeer             = errors.New("peer is lagging")
	errBadPeer                 = errors.New("action from bad peer ignored")
	errStallingPeer            = errors.New("peer is stalling")
	errUnsyncedPeer            = errors.New("unsynced peer")
	errNoPeers                 = errors.New("no peers to keep download active")
	errTimeout                 = errors.New("timeout")
	errEmptyHeaderSet          = errors.New("empty header set by peer")
	errPeersUnavailable        = errors.New("no peers available or all tried for download")
	errInvalidAncestor         = errors.New("retrieved ancestor is invalid")
	errInvalidChain            = errors.New("retrieved hash chain is invalid")
	errInvalidBody             = errors.New("retrieved block body is invalid")
	errInvalidReceipt          = errors.New("retrieved receipt is invalid")
	errCancelStateFetch        = errors.New("state data download canceled (requested)")
	errCancelContentProcessing = errors.New("content processing canceled (requested)")
	errCanceled                = errors.New("syncing canceled (requested)")
	errTooOld                  = errors.New("peer's protocol version too old")
	errNoAncestorFound         = errors.New("no common ancestor found")
)

// peerDropFn is a callback type for dropping a peer detected as malicious.
type peerDropFn func(id string)

// headerTask is a set of downloaded headers to queue along with their precomputed
// hashes to avoid constant rehashing.
type headerTask struct {
	headers []*types.Header
	hashes  []common.Hash
}

type Downloader struct {
	mode atomic.Uint32  // Synchronisation mode defining the strategy used (per sync cycle), use d.getMode() to get the SyncMode
	mux  *event.TypeMux // Event multiplexer to announce sync operation events

	genesis uint64   // Genesis block number to limit sync to (e.g. light client CHT)
	queue   *queue   // Scheduler for selecting the hashes to download
	peers   *peerSet // Set of active peers from which download can proceed

	stateDB ethdb.Database // Database to state sync into (and deduplicate via)

	// Statistics
	syncStatsChainOrigin uint64       // Origin block number where syncing started at
	syncStatsChainHeight uint64       // Highest block number known when syncing started
	syncStatsLock        sync.RWMutex // Lock protecting the sync stats fields

	lightchain LightChain
	blockchain BlockChain

	// Callbacks
	dropPeer peerDropFn // Drops a peer for misbehaving

	// Status
	synchroniseMock func(id string, hash common.Hash) error // Replacement for synchronise during testing
	synchronising   atomic.Bool
	notified        atomic.Bool
	committed       atomic.Bool
	ancientLimit    uint64 // The maximum block number which can be regarded as ancient data.

	// Channels
	headerProcCh chan *headerTask // Channel to feed the header processor new tasks

	// State sync
	pivotHeader *types.Header // Pivot block header to dynamically push the syncing state root
	pivotLock   sync.RWMutex  // Lock protecting pivot header reads from updates

	SnapSyncer     *snap.Syncer // TODO(karalabe): make private! hack for now
	stateSyncStart chan *stateSync

	// Cancellation and termination
	cancelPeer string         // Identifier of the peer currently being used as the master (cancel on drop)
	cancelCh   chan struct{}  // Channel to cancel mid-flight syncs
	cancelLock sync.RWMutex   // Lock to protect the cancel channel and peer in delivers
	cancelWg   sync.WaitGroup // Make sure all fetcher goroutines have exited.

	quitCh   chan struct{} // Quit channel to signal termination
	quitLock sync.Mutex    // Lock to prevent double closes

	// Testing hooks
	syncInitHook     func(uint64, uint64)                // Method to call upon initiating a new sync run
	bodyFetchHook    func([]*types.Header)               // Method to call upon starting a block body fetch
	receiptFetchHook func([]*types.Header)               // Method to call upon starting a receipt fetch
	chainInsertHook  func([]*fetchResult, chan struct{}) // Method to call upon inserting a chain of blocks (possibly in multiple invocations)

	// Progress reporting metrics
	syncStartBlock uint64    // Head snap block when Geth was started
	syncStartTime  time.Time // Time instance when chain sync started
	syncLogTime    time.Time // Time instance when status was last reported
}

// LightChain encapsulates functions required to synchronise a light chain.
type LightChain interface {
	// HasHeader verifies a header's presence in the local chain.
	HasHeader(common.Hash, uint64) bool

	// GetHeaderByHash retrieves a header from the local chain.
	GetHeaderByHash(common.Hash) *types.Header

	// CurrentHeader retrieves the head header from the local chain.
	CurrentHeader() *types.Header

	// GetTd returns the total difficulty of a local block.
	GetTd(common.Hash, uint64) *big.Int

	// InsertHeaderChain inserts a batch of headers into the local chain.
	InsertHeaderChain([]*types.Header) (int, error)

	// SetHead rewinds the local chain to a new head.
	SetHead(uint64) error
}

// BlockChain encapsulates functions required to sync a (full or snap) blockchain.
type BlockChain interface {
	LightChain

	// HasBlock verifies a block's presence in the local chain.
	HasBlock(common.Hash, uint64) bool

	// HasFastBlock verifies a snap block's presence in the local chain.
	HasFastBlock(common.Hash, uint64) bool

	// GetBlockByHash retrieves a block from the local chain.
	GetBlockByHash(common.Hash) *types.Block

	// CurrentBlock retrieves the head block from the local chain.
	CurrentBlock() *types.Header

	// CurrentSnapBlock retrieves the head snap block from the local chain.
	CurrentSnapBlock() *types.Header

	// SnapSyncCommitHead directly commits the head block to a certain entity.
	SnapSyncCommitHead(common.Hash) error

	// InsertChain inserts a batch of blocks into the local chain.
	InsertChain(types.Blocks) (int, error)

	// InsertReceiptChain inserts a batch of receipts into the local chain.
	InsertReceiptChain(types.Blocks, []types.Receipts, uint64) (int, error)

	// Snapshots returns the blockchain snapshot tree to paused it during sync.
	Snapshots() *snapshot.Tree

	// TrieDB retrieves the low level trie database used for interacting
	// with trie nodes.
	TrieDB() *trie.Database
}

type DownloadOption func(downloader *Downloader) *Downloader

// New creates a new downloader to fetch hashes and blocks from remote peers.
func New(stateDb ethdb.Database, mux *event.TypeMux, chain BlockChain, lightchain LightChain, dropPeer peerDropFn, options ...DownloadOption) *Downloader {
	if lightchain == nil {
		lightchain = chain
	}
	dl := &Downloader{
		stateDB:        stateDb,
		mux:            mux,
		queue:          newQueue(blockCacheMaxItems, blockCacheInitialItems),
		peers:          newPeerSet(),
		blockchain:     chain,
		lightchain:     lightchain,
		dropPeer:       dropPeer,
		headerProcCh:   make(chan *headerTask, 1),
		quitCh:         make(chan struct{}),
		SnapSyncer:     snap.NewSyncer(stateDb, chain.TrieDB().Scheme()),
		stateSyncStart: make(chan *stateSync),
		syncStartBlock: chain.CurrentSnapBlock().Number.Uint64(),
	}

	go dl.stateFetcher()
	return dl
}

// Progress retrieves the synchronisation boundaries, specifically the origin
// block where synchronisation started at (may have failed/suspended); the block
// or header sync is currently at; and the latest known block which the sync targets.
//
// In addition, during the state download phase of snap synchronisation the number
// of processed and the total number of known states are also returned. Otherwise
// these are zero.
func (d *Downloader) Progress() ethereum.SyncProgress {
	// Lock the current stats and return the progress
	d.syncStatsLock.RLock()
	defer d.syncStatsLock.RUnlock()

	current := uint64(0)
	mode := d.getMode()
	switch {
	case d.blockchain != nil && mode == FullSync:
		current = d.blockchain.CurrentBlock().Number.Uint64()
	case d.blockchain != nil && mode == SnapSync:
		current = d.blockchain.CurrentSnapBlock().Number.Uint64()
	case d.lightchain != nil:
		current = d.lightchain.CurrentHeader().Number.Uint64()
	default:
		log.Error("Unknown downloader chain/mode combo", "light", d.lightchain != nil, "full", d.blockchain != nil, "mode", mode)
	}
	progress, pending := d.SnapSyncer.Progress()

	return ethereum.SyncProgress{
		StartingBlock:       d.syncStatsChainOrigin,
		CurrentBlock:        current,
		HighestBlock:        d.syncStatsChainHeight,
		SyncedAccounts:      progress.AccountSynced,
		SyncedAccountBytes:  uint64(progress.AccountBytes),
		SyncedBytecodes:     progress.BytecodeSynced,
		SyncedBytecodeBytes: uint64(progress.BytecodeBytes),
		SyncedStorage:       progress.StorageSynced,
		SyncedStorageBytes:  uint64(progress.StorageBytes),
		HealedTrienodes:     progress.TrienodeHealSynced,
		HealedTrienodeBytes: uint64(progress.TrienodeHealBytes),
		HealedBytecodes:     progress.BytecodeHealSynced,
		HealedBytecodeBytes: uint64(progress.BytecodeHealBytes),
		HealingTrienodes:    pending.TrienodeHeal,
		HealingBytecode:     pending.BytecodeHeal,
	}
}

// RegisterPeer injects a new download peer into the set of block source to be
// used for fetching hashes and blocks from.
func (d *Downloader) RegisterPeer(id string, version uint, peer Peer) error {
	var logger log.Logger
	if len(id) < 16 {
		// Tests use short IDs, don't choke on them
		logger = log.New("peer", id)
	} else {
		logger = log.New("peer", id[:8])
	}
	logger.Trace("Registering sync peer")
	if err := d.peers.Register(newPeerConnection(id, version, peer, logger)); err != nil {
		logger.Error("Failed to register sync peer", "err", err)
		return err
	}
	return nil
}

// UnregisterPeer remove a peer from the known list, preventing any action from
// the specified peer. An effort is also made to return any pending fetches into
// the queue.
func (d *Downloader) UnregisterPeer(id string) error {
	// Unregister the peer from the active peer set and revoke any fetch tasks
	var logger log.Logger
	if len(id) < 16 {
		// Tests use short IDs, don't choke on them
		logger = log.New("peer", id)
	} else {
		logger = log.New("peer", id[:8])
	}
	logger.Trace("Unregistering sync peer")
	if err := d.peers.Unregister(id); err != nil {
		logger.Error("Failed to unregister sync peer", "err", err)
		return err
	}
	d.queue.Revoke(id)

	return nil
}

// LegacySync tries to sync up our local blockchain with a remote peer, both
// adding various sanity checks and wrapping it with various log entries.
func (d *Downloader) LegacySync(id string, head common.Hash, td *big.Int, ttd *big.Int, mode SyncMode) error {
	err := d.synchronise(id, head, td, ttd, mode, false, nil)

	switch err {
	case nil, errBusy, errCanceled:
		return err
	}
	if errors.Is(err, errInvalidChain) || errors.Is(err, errBadPeer) || errors.Is(err, errTimeout) ||
		errors.Is(err, errStallingPeer) || errors.Is(err, errUnsyncedPeer) || errors.Is(err, errEmptyHeaderSet) ||
		errors.Is(err, errPeersUnavailable) || errors.Is(err, errTooOld) || errors.Is(err, errInvalidAncestor) {
		log.Warn("Synchronisation failed, dropping peer", "peer", id, "err", err)
		if d.dropPeer == nil {
			// The dropPeer method is nil when `--copydb` is used for a local copy.
			// Timeouts can occur if e.g. compaction hits at the wrong time, and can be ignored
			log.Warn("Downloader wants to drop peer, but peerdrop-function is not set", "peer", id)
		} else {
			d.dropPeer(id)
		}
		return err
	}
	log.Warn("Synchronisation failed, retrying", "peer", id, "err", err)
	return err
}

// synchronise will select the peer and use it for synchronising. If an empty string is given
// it will use the best peer possible and synchronize if its TD is higher than our own. If any of the
// checks fail an error will be returned. This method is synchronous
func (d *Downloader) synchronise(id string, hash common.Hash, td, ttd *big.Int, mode SyncMode, beaconMode bool, beaconPing chan struct{}) error {
	// The beacon header syncer is async. It will start this synchronization and
	// will continue doing other tasks. However, if synchronization needs to be
	// cancelled, the syncer needs to know if we reached the startup point (and
	// inited the cancel channel) or not yet. Make sure that we'll signal even in
	// case of a failure.
	if beaconPing != nil {
		defer func() {
			select {
			case <-beaconPing: // already notified
			default:
				close(beaconPing) // weird exit condition, notify that it's safe to cancel (the nothing)
			}
		}()
	}
	// Mock out the synchronisation if testing
	if d.synchroniseMock != nil {
		return d.synchroniseMock(id, hash)
	}
	// Make sure only one goroutine is ever allowed past this point at once
	if !d.synchronising.CompareAndSwap(false, true) {
		return errBusy
	}
	defer d.synchronising.Store(false)

	// Post a user notification of the sync (only once per session)
	if d.notified.CompareAndSwap(false, true) {
		log.Info("Block synchronisation started")
	}
	if mode == SnapSync {
		// Snap sync will directly modify the persistent state, making the entire
		// trie database unusable until the state is fully synced. To prevent any
		// subsequent state reads, explicitly disable the trie database and state
		// syncer is responsible to address and correct any state missing.
		if d.blockchain.TrieDB().Scheme() == rawdb.PathScheme {
			if err := d.blockchain.TrieDB().Disable(); err != nil {
				return err
			}
		}
		// Snap sync uses the snapshot namespace to store potentially flaky data until
		// sync completely heals and finishes. Pause snapshot maintenance in the mean-
		// time to prevent access.
		if snapshots := d.blockchain.Snapshots(); snapshots != nil { // Only nil in tests
			snapshots.Disable()
		}
	}
	// Reset the queue, peer set and wake channels to clean any internal leftover state
	d.queue.Reset(blockCacheMaxItems, blockCacheInitialItems)
	d.peers.Reset()

	for _, ch := range []chan bool{d.queue.blockWakeCh, d.queue.receiptWakeCh} {
		select {
		case <-ch:
		default:
		}
	}
	for empty := false; !empty; {
		select {
		case <-d.headerProcCh:
		default:
			empty = true
		}
	}
	// Create cancel channel for aborting mid-flight and mark the master peer
	d.cancelLock.Lock()
	d.cancelCh = make(chan struct{})
	d.cancelPeer = id
	d.cancelLock.Unlock()

	defer d.Cancel() // No matter what, we can't leave the cancel channel open

	// Atomically set the requested sync mode
	d.mode.Store(uint32(mode))

	// Retrieve the origin peer and initiate the downloading process
	var p *peerConnection
	if !beaconMode { // Beacon mode doesn't need a peer to sync from
		p = d.peers.Peer(id)
		if p == nil {
			return errUnknownPeer
		}
	}
	if beaconPing != nil {
		close(beaconPing)
	}
	return d.syncWithPeer(p, hash, td, ttd, beaconMode)
}

func (d *Downloader) getMode() SyncMode {
	return SyncMode(d.mode.Load())
}

// syncWithPeer starts a block synchronization based on the hash chain from the
// specified peer and head hash.
func (d *Downloader) syncWithPeer(p *peerConnection, hash common.Hash, td, ttd *big.Int, beaconMode bool) (err error) {
	d.mux.Post(StartEvent{})
	defer func() {
		// reset on error
		if err != nil {
			d.mux.Post(FailedEvent{err})
		} else {
			latest := d.lightchain.CurrentHeader()
			d.mux.Post(DoneEvent{latest})
		}
	}()
	if p.version < eth.ETH66 {
		return fmt.Errorf("%w: advertized %d < required %d", errTooOld, p.version, eth.ETH66)
	}
	mode := d.getMode()

	if !beaconMode {
		log.Debug("Synchronising with the network", "peer", p.id, "eth", p.version, "head", hash, "td", td, "mode", mode)
	} else {
		log.Debug("Backfilling with the network", "mode", mode)
	}
	defer func(start time.Time) {
		log.Debug("Synchronisation terminated", "elapsed", common.PrettyDuration(time.Since(start)))
	}(time.Now())

	// Look up the sync boundaries: the common ancestor and the target block
	remoteHeader, pivot, err := d.fetchHead(p)
	if err != nil {
		return err
	}
	// If no pivot block was returned, the head is below the min full block
	// threshold (i.e. new chain). In that case we won't really snap sync
	// anyway, but still need a valid pivot block to avoid some code hitting
	// nil panics on access.
	if mode == SnapSync && pivot == nil {
		pivot = d.blockchain.CurrentBlock()
	}

	// If the remote peer is lagging behind, no need to sync with it, drop the peer.
	remoteHeight := remoteHeader.Number.Uint64()
	var localHeight uint64
	switch mode {
	case FullSync:
		localHeight = d.blockchain.CurrentBlock().Number.Uint64()
	case SnapSync:
		localHeight = d.blockchain.CurrentSnapBlock().Number.Uint64()
	default:
		localHeight = d.lightchain.CurrentHeader().Number.Uint64()
	}

	origin, err := d.findAncestor(p, localHeight, remoteHeader)
	if err != nil {
		return err
	}

	if localHeight >= remoteHeight {
		// if remoteHeader does not exist in local chain, will move on to insert it as a side chain.
		if d.blockchain.GetBlockByHash(remoteHeader.Hash()) != nil ||
			(mode == LightSync && d.blockchain.GetHeaderByHash(remoteHeader.Hash()) != nil) {
			p.log.Warn("syncWithPeer", "local", localHeight, "remote", remoteHeight, "mode", mode, "err", errLaggingPeer)
			p.peer.MarkLagging()
			return errLaggingPeer
		}
	}
	d.syncStatsLock.Lock()
	if d.syncStatsChainHeight <= origin || d.syncStatsChainOrigin > origin {
		d.syncStatsChainOrigin = origin
	}
	d.syncStatsChainHeight = remoteHeight
	d.syncStatsLock.Unlock()

	// Ensure our origin point is below any snap sync pivot point
	if mode == SnapSync {
		if remoteHeight <= uint64(fsMinFullBlocks) {
			origin = 0
		} else {
			pivotNumber := pivot.Number.Uint64()
			if pivotNumber <= origin {
				origin = pivotNumber - 1
			}
			// Write out the pivot into the database so a rollback beyond it will
			// reenable snap sync
			rawdb.WriteLastPivotNumber(d.stateDB, pivotNumber)
		}
	}
	d.committed.Store(true)
	if mode == SnapSync && pivot.Number.Uint64() != 0 {
		d.committed.Store(false)
	}
	if mode == SnapSync {
		// Set the ancient data limitation. If we are running snap sync, all block
		// data older than ancientLimit will be written to the ancient store. More
		// recent data will be written to the active database and will wait for the
		// freezer to migrate.
		//
		// If the network is post-merge, use either the last announced finalized
		// block as the ancient limit, or if we haven't yet received one, the head-
		// a max fork ancestry limit. One quirky case if we've already passed the
		// finalized block, in which case the skeleton.Bounds will return nil and
		// we'll revert to head - 90K. That's fine, we're finishing sync anyway.
		//
		// For non-merged networks, if there is a checkpoint available, then calculate
		// the ancientLimit through that. Otherwise calculate the ancient limit through
		// the advertised height of the remote peer. This most is mostly a fallback for
<<<<<<< HEAD
		// legacy networks, but should eventually be droppped. TODO(karalabe).

		// Legacy sync, use the best announcement we have from the remote peer.
		// TODO(karalabe): Drop this pathway.
		if remoteHeight > fullMaxForkAncestry+1 {
			d.ancientLimit = remoteHeight - fullMaxForkAncestry - 1
=======
		// legacy networks, but should eventually be dropped. TODO(karalabe).
		if beaconMode {
			// Beacon sync, use the latest finalized block as the ancient limit
			// or a reasonable height if no finalized block is yet announced.
			if final != nil {
				d.ancientLimit = final.Number.Uint64()
			} else if height > fullMaxForkAncestry+1 {
				d.ancientLimit = height - fullMaxForkAncestry - 1
			} else {
				d.ancientLimit = 0
			}
>>>>>>> 8f7eb9cc
		} else {
			d.ancientLimit = 0
		}
		frozen, _ := d.stateDB.Ancients() // Ignore the error here since light client can also hit here.
		itemAmountInAncient, _ := d.stateDB.ItemAmountInAncient()
		// If a part of blockchain data has already been written into active store,
		// disable the ancient style insertion explicitly.
		if origin >= frozen && itemAmountInAncient != 0 {
			d.ancientLimit = 0
			log.Info("Disabling direct-ancient mode", "origin", origin, "ancient", frozen-1)
		} else if d.ancientLimit > 0 {
			log.Debug("Enabling direct-ancient mode", "ancient", d.ancientLimit)
		}
		// Rewind the ancient store and blockchain if reorg happens.
		if origin+1 < frozen {
			if err := d.lightchain.SetHead(origin); err != nil {
				return err
			}
		}
	}
	// Initiate the sync using a concurrent header and content retrieval algorithm
	d.queue.Prepare(origin+1, mode)
	if d.syncInitHook != nil {
		d.syncInitHook(origin, remoteHeight)
	}

	fetchers := []func() error{
		func() error { return d.fetchHeaders(p, origin+1, remoteHeader.Number.Uint64()) }, // Headers are always retrieved
		func() error { return d.fetchBodies(origin+1, beaconMode) },                       // Bodies are retrieved during normal and snap sync
		func() error { return d.fetchReceipts(origin+1, beaconMode) },                     // Receipts are retrieved during snap sync
		func() error { return d.processHeaders(origin+1, td, ttd, beaconMode) },
	}
	if mode == SnapSync {
		d.pivotLock.Lock()
		d.pivotHeader = pivot
		d.pivotLock.Unlock()

		fetchers = append(fetchers, func() error { return d.processSnapSyncContent() })
	} else if mode == FullSync {
		fetchers = append(fetchers, func() error { return d.processFullSyncContent(ttd, beaconMode) })
	}
	return d.spawnSync(fetchers)
}

// spawnSync runs d.process and all given fetcher functions to completion in
// separate goroutines, returning the first error that appears.
func (d *Downloader) spawnSync(fetchers []func() error) error {
	errc := make(chan error, len(fetchers))
	d.cancelWg.Add(len(fetchers))
	for _, fn := range fetchers {
		fn := fn
		go func() { defer d.cancelWg.Done(); errc <- fn() }()
	}
	// Wait for the first error, then terminate the others.
	var err error
	for i := 0; i < len(fetchers); i++ {
		if i == len(fetchers)-1 {
			// Close the queue when all fetchers have exited.
			// This will cause the block processor to end when
			// it has processed the queue.
			d.queue.Close()
		}
		if got := <-errc; got != nil {
			err = got
			if got != errCanceled {
				break // receive a meaningful error, bubble it up
			}
		}
	}
	d.queue.Close()
	d.Cancel()
	return err
}

// cancel aborts all of the operations and resets the queue. However, cancel does
// not wait for the running download goroutines to finish. This method should be
// used when cancelling the downloads from inside the downloader.
func (d *Downloader) cancel() {
	// Close the current cancel channel
	d.cancelLock.Lock()
	defer d.cancelLock.Unlock()

	if d.cancelCh != nil {
		select {
		case <-d.cancelCh:
			// Channel was already closed
		default:
			close(d.cancelCh)
		}
	}
}

// Cancel aborts all of the operations and waits for all download goroutines to
// finish before returning.
func (d *Downloader) Cancel() {
	d.cancel()
	d.cancelWg.Wait()
}

// Terminate interrupts the downloader, canceling all pending operations.
// The downloader cannot be reused after calling Terminate.
func (d *Downloader) Terminate() {
	// Close the termination channel (make sure double close is allowed)
	d.quitLock.Lock()
	select {
	case <-d.quitCh:
	default:
		close(d.quitCh)
	}
	d.quitLock.Unlock()

	// Cancel any pending download requests
	d.Cancel()
}

// fetchHead retrieves the head header and prior pivot block (if available) from
// a remote peer.
func (d *Downloader) fetchHead(p *peerConnection) (head *types.Header, pivot *types.Header, err error) {
	p.log.Debug("Retrieving remote chain head")
	mode := d.getMode()

	// Request the advertised remote head block and wait for the response
	latest, _ := p.peer.Head()
	fetch := 1
	if mode == SnapSync {
		fetch = 2 // head + pivot headers
	}
	headers, hashes, err := d.fetchHeadersByHash(p, latest, fetch, fsMinFullBlocks-1, true)
	if err != nil {
		return nil, nil, err
	}
	// Make sure the peer gave us at least one and at most the requested headers
	if len(headers) == 0 || len(headers) > fetch {
		return nil, nil, fmt.Errorf("%w: returned headers %d != requested %d", errBadPeer, len(headers), fetch)
	}
	// The first header needs to be the head, validate against the request. If
	// only 1 header was returned, make sure there's no pivot or there was not
	// one requested.
	head = headers[0]
	if len(headers) == 1 {
		if mode == SnapSync && head.Number.Uint64() > uint64(fsMinFullBlocks) {
			return nil, nil, fmt.Errorf("%w: no pivot included along head header", errBadPeer)
		}
		p.log.Debug("Remote head identified, no pivot", "number", head.Number, "hash", hashes[0])
		return head, nil, nil
	}
	// At this point we have 2 headers in total and the first is the
	// validated head of the chain. Check the pivot number and return,
	pivot = headers[1]
	if pivot.Number.Uint64() != head.Number.Uint64()-uint64(fsMinFullBlocks) {
		return nil, nil, fmt.Errorf("%w: remote pivot %d != requested %d", errInvalidChain, pivot.Number, head.Number.Uint64()-uint64(fsMinFullBlocks))
	}
	return head, pivot, nil
}

// calculateRequestSpan calculates what headers to request from a peer when trying to determine the
// common ancestor.
// It returns parameters to be used for peer.RequestHeadersByNumber:
//
//	from  - starting block number
//	count - number of headers to request
//	skip  - number of headers to skip
//
// and also returns 'max', the last block which is expected to be returned by the remote peers,
// given the (from,count,skip)
func calculateRequestSpan(remoteHeight, localHeight uint64) (int64, int, int, uint64) {
	var (
		from     int
		count    int
		MaxCount = MaxHeaderFetch / 16
	)
	// requestHead is the highest block that we will ask for. If requestHead is not offset,
	// the highest block that we will get is 16 blocks back from head, which means we
	// will fetch 14 or 15 blocks unnecessarily in the case the height difference
	// between us and the peer is 1-2 blocks, which is most common
	requestHead := int(remoteHeight) - 1
	if requestHead < 0 {
		requestHead = 0
	}
	// requestBottom is the lowest block we want included in the query
	// Ideally, we want to include the one just below our own head
	requestBottom := int(localHeight - 1)
	if requestBottom < 0 {
		requestBottom = 0
	}
	totalSpan := requestHead - requestBottom
	span := 1 + totalSpan/MaxCount
	if span < 2 {
		span = 2
	}
	if span > 16 {
		span = 16
	}

	count = 1 + totalSpan/span
	if count > MaxCount {
		count = MaxCount
	}
	if count < 2 {
		count = 2
	}
	from = requestHead - (count-1)*span
	if from < 0 {
		from = 0
	}
	max := from + (count-1)*span
	return int64(from), count, span - 1, uint64(max)
}

// findAncestor tries to locate the common ancestor link of the local chain and
// a remote peers blockchain. In the general case when our node was in sync and
// on the correct chain, checking the top N links should already get us a match.
// In the rare scenario when we ended up on a long reorganisation (i.e. none of
// the head links match), we do a binary search to find the common ancestor.
func (d *Downloader) findAncestor(p *peerConnection, localHeight uint64, remoteHeader *types.Header) (uint64, error) {
	// Figure out the valid ancestor range to prevent rewrite attacks
	var (
		floor        = int64(-1)
		remoteHeight = remoteHeader.Number.Uint64()
	)
	mode := d.getMode()
	/*
		switch mode {
		case FullSync:
			localHeight = d.blockchain.CurrentBlock().Number.Uint64()
		case SnapSync:
			localHeight = d.blockchain.CurrentSnapBlock().Number.Uint64()
		default:
			localHeight = d.lightchain.CurrentHeader().Number.Uint64()
		}
	*/
	p.log.Debug("Looking for common ancestor", "local", localHeight, "remote", remoteHeight)

	// Recap floor value for binary search
	maxForkAncestry := fullMaxForkAncestry
	if d.getMode() == LightSync {
		maxForkAncestry = lightMaxForkAncestry
	}
	if localHeight >= maxForkAncestry {
		// We're above the max reorg threshold, find the earliest fork point
		floor = int64(localHeight - maxForkAncestry)
	}
	// If we're doing a light sync, ensure the floor doesn't go below the CHT, as
	// all headers before that point will be missing.
	if mode == LightSync {
		// If we don't know the current CHT position, find it
		if d.genesis == 0 {
			header := d.lightchain.CurrentHeader()
			for header != nil {
				d.genesis = header.Number.Uint64()
				if floor >= int64(d.genesis)-1 {
					break
				}
				header = d.lightchain.GetHeaderByHash(header.ParentHash)
			}
		}
		// We already know the "genesis" block number, cap floor to that
		if floor < int64(d.genesis)-1 {
			floor = int64(d.genesis) - 1
		}
	}

	ancestor, err := d.findAncestorSpanSearch(p, mode, remoteHeight, localHeight, floor)
	if err == nil {
		return ancestor, nil
	}
	// The returned error was not nil.
	// If the error returned does not reflect that a common ancestor was not found, return it.
	// If the error reflects that a common ancestor was not found, continue to binary search,
	// where the error value will be reassigned.
	if !errors.Is(err, errNoAncestorFound) {
		return 0, err
	}

	ancestor, err = d.findAncestorBinarySearch(p, mode, remoteHeight, floor)
	if err != nil {
		return 0, err
	}
	return ancestor, nil
}

func (d *Downloader) findAncestorSpanSearch(p *peerConnection, mode SyncMode, remoteHeight, localHeight uint64, floor int64) (uint64, error) {
	from, count, skip, max := calculateRequestSpan(remoteHeight, localHeight)

	p.log.Trace("Span searching for common ancestor", "count", count, "from", from, "skip", skip)
	headers, hashes, err := d.fetchHeadersByNumber(p, uint64(from), count, skip, false)
	if err != nil {
		return 0, err
	}
	// Wait for the remote response to the head fetch
	number, hash := uint64(0), common.Hash{}

	// Make sure the peer actually gave something valid
	if len(headers) == 0 {
		p.log.Warn("Empty head header set")
		return 0, errEmptyHeaderSet
	}
	// Make sure the peer's reply conforms to the request
	for i, header := range headers {
		expectNumber := from + int64(i)*int64(skip+1)
		if number := header.Number.Int64(); number != expectNumber {
			p.log.Warn("Head headers broke chain ordering", "index", i, "requested", expectNumber, "received", number)
			return 0, fmt.Errorf("%w: %v", errInvalidChain, errors.New("head headers broke chain ordering"))
		}
	}
	// Check if a common ancestor was found
	for i := len(headers) - 1; i >= 0; i-- {
		// Skip any headers that underflow/overflow our requested set
		if headers[i].Number.Int64() < from || headers[i].Number.Uint64() > max {
			continue
		}
		// Otherwise check if we already know the header or not
		h := hashes[i]
		n := headers[i].Number.Uint64()

		var known bool
		switch mode {
		case FullSync:
			known = d.blockchain.HasBlock(h, n)
		case SnapSync:
			known = d.blockchain.HasFastBlock(h, n)
		default:
			known = d.lightchain.HasHeader(h, n)
		}
		if known {
			number, hash = n, h
			break
		}
	}
	// If the head fetch already found an ancestor, return
	if hash != (common.Hash{}) {
		if int64(number) <= floor {
			p.log.Warn("Ancestor below allowance", "number", number, "hash", hash, "allowance", floor)
			return 0, errInvalidAncestor
		}
		p.log.Debug("Found common ancestor", "number", number, "hash", hash)
		return number, nil
	}
	return 0, errNoAncestorFound
}

func (d *Downloader) findAncestorBinarySearch(p *peerConnection, mode SyncMode, remoteHeight uint64, floor int64) (uint64, error) {
	hash := common.Hash{}

	// Ancestor not found, we need to binary search over our chain
	start, end := uint64(0), remoteHeight
	if floor > 0 {
		start = uint64(floor)
	}
	p.log.Trace("Binary searching for common ancestor", "start", start, "end", end)

	for start+1 < end {
		// Split our chain interval in two, and request the hash to cross check
		check := (start + end) / 2

		headers, hashes, err := d.fetchHeadersByNumber(p, check, 1, 0, false)
		if err != nil {
			return 0, err
		}
		// Make sure the peer actually gave something valid
		if len(headers) != 1 {
			p.log.Warn("Multiple headers for single request", "headers", len(headers))
			return 0, fmt.Errorf("%w: multiple headers (%d) for single request", errBadPeer, len(headers))
		}
		// Modify the search interval based on the response
		h := hashes[0]
		n := headers[0].Number.Uint64()

		var known bool
		switch mode {
		case FullSync:
			known = d.blockchain.HasBlock(h, n)
		case SnapSync:
			known = d.blockchain.HasFastBlock(h, n)
		default:
			known = d.lightchain.HasHeader(h, n)
		}
		if !known {
			end = check
			continue
		}
		header := d.lightchain.GetHeaderByHash(h) // Independent of sync mode, header surely exists
		if header == nil {
			p.log.Error("header not found", "hash", h, "request", check)
			return 0, fmt.Errorf("%w: header no found (%s)", errBadPeer, h)
		}
		if header.Number.Uint64() != check {
			p.log.Warn("Received non requested header", "number", header.Number, "hash", header.Hash(), "request", check)
			return 0, fmt.Errorf("%w: non-requested header (%d)", errBadPeer, header.Number)
		}
		start = check
		hash = h
	}
	// Ensure valid ancestry and return
	if int64(start) <= floor {
		p.log.Warn("Ancestor below allowance", "number", start, "hash", hash, "allowance", floor)
		return 0, errInvalidAncestor
	}
	p.log.Debug("Found common ancestor", "number", start, "hash", hash)
	return start, nil
}

// fetchHeaders keeps retrieving headers concurrently from the number
// requested, until no more are returned, potentially throttling on the way. To
// facilitate concurrency but still protect against malicious nodes sending bad
// headers, we construct a header chain skeleton using the "origin" peer we are
// syncing with, and fill in the missing headers using anyone else. Headers from
// other peers are only accepted if they map cleanly to the skeleton. If no one
// can fill in the skeleton - not even the origin peer - it's assumed invalid and
// the origin is dropped.
func (d *Downloader) fetchHeaders(p *peerConnection, from uint64, head uint64) error {
	p.log.Debug("Directing header downloads", "origin", from)
	defer p.log.Debug("Header download terminated")

	// Start pulling the header chain skeleton until all is done
	var (
		skeleton = true  // Skeleton assembly phase or finishing up
		pivoting = false // Whether the next request is pivot verification
		ancestor = from
		mode     = d.getMode()
	)
	for {
		// Pull the next batch of headers, it either:
		//   - Pivot check to see if the chain moved too far
		//   - Skeleton retrieval to permit concurrent header fetches
		//   - Full header retrieval if we're near the chain head
		var (
			headers []*types.Header
			hashes  []common.Hash
			err     error
		)
		switch {
		case pivoting:
			d.pivotLock.RLock()
			pivot := d.pivotHeader.Number.Uint64()
			d.pivotLock.RUnlock()

			p.log.Trace("Fetching next pivot header", "number", pivot+uint64(fsMinFullBlocks))
			headers, hashes, err = d.fetchHeadersByNumber(p, pivot+uint64(fsMinFullBlocks), 2, fsMinFullBlocks-9, false) // move +64 when it's 2x64-8 deep

		case skeleton:
			p.log.Trace("Fetching skeleton headers", "count", MaxHeaderFetch, "from", from)
			headers, hashes, err = d.fetchHeadersByNumber(p, from+uint64(MaxHeaderFetch)-1, MaxSkeletonSize, MaxHeaderFetch-1, false)

		default:
			p.log.Trace("Fetching full headers", "count", MaxHeaderFetch, "from", from)
			headers, hashes, err = d.fetchHeadersByNumber(p, from, MaxHeaderFetch, 0, false)
		}
		switch err {
		case nil:
			// Headers retrieved, continue with processing

		case errCanceled:
			// Sync cancelled, no issue, propagate up
			return err

		default:
			// Header retrieval either timed out, or the peer failed in some strange way
			// (e.g. disconnect). Consider the master peer bad and drop
			d.dropPeer(p.id)

			// Finish the sync gracefully instead of dumping the gathered data though
			for _, ch := range []chan bool{d.queue.blockWakeCh, d.queue.receiptWakeCh} {
				select {
				case ch <- false:
				case <-d.cancelCh:
				}
			}
			select {
			case d.headerProcCh <- nil:
			case <-d.cancelCh:
			}
			return fmt.Errorf("%w: header request failed: %v", errBadPeer, err)
		}
		// If the pivot is being checked, move if it became stale and run the real retrieval
		var pivot uint64

		d.pivotLock.RLock()
		if d.pivotHeader != nil {
			pivot = d.pivotHeader.Number.Uint64()
		}
		d.pivotLock.RUnlock()

		if pivoting {
			if len(headers) == 2 {
				if have, want := headers[0].Number.Uint64(), pivot+uint64(fsMinFullBlocks); have != want {
					log.Warn("Peer sent invalid next pivot", "have", have, "want", want)
					return fmt.Errorf("%w: next pivot number %d != requested %d", errInvalidChain, have, want)
				}
				if have, want := headers[1].Number.Uint64(), pivot+2*uint64(fsMinFullBlocks)-8; have != want {
					log.Warn("Peer sent invalid pivot confirmer", "have", have, "want", want)
					return fmt.Errorf("%w: next pivot confirmer number %d != requested %d", errInvalidChain, have, want)
				}
				log.Warn("Pivot seemingly stale, moving", "old", pivot, "new", headers[0].Number)
				pivot = headers[0].Number.Uint64()

				d.pivotLock.Lock()
				d.pivotHeader = headers[0]
				d.pivotLock.Unlock()

				// Write out the pivot into the database so a rollback beyond
				// it will reenable snap sync and update the state root that
				// the state syncer will be downloading.
				rawdb.WriteLastPivotNumber(d.stateDB, pivot)
			}
			// Disable the pivot check and fetch the next batch of headers
			pivoting = false
			continue
		}
		// If the skeleton's finished, pull any remaining head headers directly from the origin
		if skeleton && len(headers) == 0 {
			// A malicious node might withhold advertised headers indefinitely
			if from+uint64(MaxHeaderFetch)-1 <= head {
				p.log.Warn("Peer withheld skeleton headers", "advertised", head, "withheld", from+uint64(MaxHeaderFetch)-1)
				return fmt.Errorf("%w: withheld skeleton headers: advertised %d, withheld #%d", errStallingPeer, head, from+uint64(MaxHeaderFetch)-1)
			}
			p.log.Debug("No skeleton, fetching headers directly")
			skeleton = false
			continue
		}
		// If no more headers are inbound, notify the content fetchers and return
		if len(headers) == 0 {
			// Don't abort header fetches while the pivot is downloading
			if !d.committed.Load() && pivot <= from {
				p.log.Debug("No headers, waiting for pivot commit")
				select {
				case <-time.After(fsHeaderContCheck):
					continue
				case <-d.cancelCh:
					return errCanceled
				}
			}
			// Pivot done (or not in snap sync) and no more headers, terminate the process
			p.log.Debug("No more headers available")
			select {
			case d.headerProcCh <- nil:
				return nil
			case <-d.cancelCh:
				return errCanceled
			}
		}
		// If we received a skeleton batch, resolve internals concurrently
		var progressed bool
		if skeleton {
			filled, hashset, proced, err := d.fillHeaderSkeleton(from, headers)
			if err != nil {
				p.log.Debug("Skeleton chain invalid", "err", err)
				return fmt.Errorf("%w: %v", errInvalidChain, err)
			}
			headers = filled[proced:]
			hashes = hashset[proced:]

			progressed = proced > 0
			from += uint64(proced)
		} else {
			// A malicious node might withhold advertised headers indefinitely
			if n := len(headers); n < MaxHeaderFetch && headers[n-1].Number.Uint64() < head {
				p.log.Warn("Peer withheld headers", "advertised", head, "delivered", headers[n-1].Number.Uint64())
				return fmt.Errorf("%w: withheld headers: advertised %d, delivered %d", errStallingPeer, head, headers[n-1].Number.Uint64())
			}
			// If we're closing in on the chain head, but haven't yet reached it, delay
			// the last few headers so mini reorgs on the head don't cause invalid hash
			// chain errors.
			if n := len(headers); n > 0 {
				// Retrieve the current head we're at
				var head uint64
				if mode == LightSync {
					head = d.lightchain.CurrentHeader().Number.Uint64()
				} else {
					head = d.blockchain.CurrentSnapBlock().Number.Uint64()
					if full := d.blockchain.CurrentBlock().Number.Uint64(); head < full {
						head = full
					}
				}
				// If the head is below the common ancestor, we're actually deduplicating
				// already existing chain segments, so use the ancestor as the fake head.
				// Otherwise, we might end up delaying header deliveries pointlessly.
				if head < ancestor {
					head = ancestor
				}
				// If the head is way older than this batch, delay the last few headers
				if head+uint64(reorgProtThreshold) < headers[n-1].Number.Uint64() {
					delay := reorgProtHeaderDelay
					if delay > n {
						delay = n
					}
					headers = headers[:n-delay]
					hashes = hashes[:n-delay]
				}
			}
		}
		// If no headers have been delivered, or all of them have been delayed,
		// sleep a bit and retry. Take care with headers already consumed during
		// skeleton filling
		if len(headers) == 0 && !progressed {
			p.log.Trace("All headers delayed, waiting")
			select {
			case <-time.After(fsHeaderContCheck):
				continue
			case <-d.cancelCh:
				return errCanceled
			}
		}
		// Insert any remaining new headers and fetch the next batch
		if len(headers) > 0 {
			p.log.Trace("Scheduling new headers", "count", len(headers), "from", from)
			select {
			case d.headerProcCh <- &headerTask{
				headers: headers,
				hashes:  hashes,
			}:
			case <-d.cancelCh:
				return errCanceled
			}
			from += uint64(len(headers))
		}
		// If we're still skeleton filling snap sync, check pivot staleness
		// before continuing to the next skeleton filling
		if skeleton && pivot > 0 {
			pivoting = true
		}
	}
}

// fillHeaderSkeleton concurrently retrieves headers from all our available peers
// and maps them to the provided skeleton header chain.
//
// Any partial results from the beginning of the skeleton is (if possible) forwarded
// immediately to the header processor to keep the rest of the pipeline full even
// in the case of header stalls.
//
// The method returns the entire filled skeleton and also the number of headers
// already forwarded for processing.
func (d *Downloader) fillHeaderSkeleton(from uint64, skeleton []*types.Header) ([]*types.Header, []common.Hash, int, error) {
	log.Debug("Filling up skeleton", "from", from)
	d.queue.ScheduleSkeleton(from, skeleton)

	err := d.concurrentFetch((*headerQueue)(d), false)
	if err != nil {
		log.Debug("Skeleton fill failed", "err", err)
	}
	filled, hashes, proced := d.queue.RetrieveHeaders()
	if err == nil {
		log.Debug("Skeleton fill succeeded", "filled", len(filled), "processed", proced)
	}
	return filled, hashes, proced, err
}

// fetchBodies iteratively downloads the scheduled block bodies, taking any
// available peers, reserving a chunk of blocks for each, waiting for delivery
// and also periodically checking for timeouts.
func (d *Downloader) fetchBodies(from uint64, beaconMode bool) error {
	log.Debug("Downloading block bodies", "origin", from)
	err := d.concurrentFetch((*bodyQueue)(d), beaconMode)

	log.Debug("Block body download terminated", "err", err)
	return err
}

// fetchReceipts iteratively downloads the scheduled block receipts, taking any
// available peers, reserving a chunk of receipts for each, waiting for delivery
// and also periodically checking for timeouts.
func (d *Downloader) fetchReceipts(from uint64, beaconMode bool) error {
	log.Debug("Downloading receipts", "origin", from)
	err := d.concurrentFetch((*receiptQueue)(d), beaconMode)

	log.Debug("Receipt download terminated", "err", err)
	return err
}

// processHeaders takes batches of retrieved headers from an input channel and
// keeps processing and scheduling them into the header chain and downloader's
// queue until the stream ends or a failure occurs.
func (d *Downloader) processHeaders(origin uint64, td, ttd *big.Int, beaconMode bool) error {
	var (
		mode       = d.getMode()
		gotHeaders = false // Wait for batches of headers to process
	)
	for {
		select {
		case <-d.cancelCh:
			return errCanceled

		case task := <-d.headerProcCh:
			// Terminate header processing if we synced up
			if task == nil || len(task.headers) == 0 {
				// Notify everyone that headers are fully processed
				for _, ch := range []chan bool{d.queue.blockWakeCh, d.queue.receiptWakeCh} {
					select {
					case ch <- false:
					case <-d.cancelCh:
					}
				}
				// If we're in legacy sync mode, we need to check total difficulty
				// violations from malicious peers. That is not needed in beacon
				// mode and we can skip to terminating sync.
				if !beaconMode {
					// If no headers were retrieved at all, the peer violated its TD promise that it had a
					// better chain compared to ours. The only exception is if its promised blocks were
					// already imported by other means (e.g. fetcher):
					//
					// R <remote peer>, L <local node>: Both at block 10
					// R: Mine block 11, and propagate it to L
					// L: Queue block 11 for import
					// L: Notice that R's head and TD increased compared to ours, start sync
					// L: Import of block 11 finishes
					// L: Sync begins, and finds common ancestor at 11
					// L: Request new headers up from 11 (R's TD was higher, it must have something)
					// R: Nothing to give
					if mode != LightSync {
						head := d.blockchain.CurrentBlock()
						if !gotHeaders && td.Cmp(d.blockchain.GetTd(head.Hash(), head.Number.Uint64())) > 0 {
							return errStallingPeer
						}
					}
					// If snap or light syncing, ensure promised headers are indeed delivered. This is
					// needed to detect scenarios where an attacker feeds a bad pivot and then bails out
					// of delivering the post-pivot blocks that would flag the invalid content.
					//
					// This check cannot be executed "as is" for full imports, since blocks may still be
					// queued for processing when the header download completes. However, as long as the
					// peer gave us something useful, we're already happy/progressed (above check).
					if mode == SnapSync || mode == LightSync {
						head := d.lightchain.CurrentHeader()
						if td.Cmp(d.lightchain.GetTd(head.Hash(), head.Number.Uint64())) > 0 {
							return errStallingPeer
						}
					}
				}
				return nil
			}
			// Otherwise split the chunk of headers into batches and process them
			headers, hashes := task.headers, task.hashes

			gotHeaders = true
			for len(headers) > 0 {
				// Terminate if something failed in between processing chunks
				select {
				case <-d.cancelCh:
					return errCanceled
				default:
				}
				// Select the next chunk of headers to import
				limit := maxHeadersProcess
				if limit > len(headers) {
					limit = len(headers)
				}
				chunkHeaders := headers[:limit]
				chunkHashes := hashes[:limit]

				// In case of header only syncing, validate the chunk immediately
				if mode == SnapSync || mode == LightSync {
					if len(chunkHeaders) > 0 {
						if n, err := d.lightchain.InsertHeaderChain(chunkHeaders); err != nil {
							log.Warn("Invalid header encountered", "number", chunkHeaders[n].Number, "hash", chunkHashes[n], "parent", chunkHeaders[n].ParentHash, "err", err)
							return fmt.Errorf("%w: %v", errInvalidChain, err)
						}
<<<<<<< HEAD
						// All verifications passed, track all headers within the alloted limits
						if mode == SnapSync {
							head := chunkHeaders[len(chunkHeaders)-1].Number.Uint64()
							if head-rollback > uint64(fsHeaderSafetyNet) {
								rollback = head - uint64(fsHeaderSafetyNet)
							} else {
								rollback = 1
							}
						}
					}
=======
					}
					if len(rejected) != 0 {
						log.Info("Legacy sync reached merge threshold", "number", rejected[0].Number, "hash", rejected[0].Hash(), "td", td, "ttd", ttd)
						return ErrMergeTransition
					}
>>>>>>> 8f7eb9cc
				}
				// Unless we're doing light chains, schedule the headers for associated content retrieval
				if mode == FullSync || mode == SnapSync {
					// If we've reached the allowed number of pending headers, stall a bit
					for d.queue.PendingBodies() >= maxQueuedHeaders || d.queue.PendingReceipts() >= maxQueuedHeaders {
						select {
						case <-d.cancelCh:
							return errCanceled
						case <-time.After(time.Second):
						}
					}
					// Otherwise insert the headers for content retrieval
					inserts := d.queue.Schedule(chunkHeaders, chunkHashes, origin)
					if len(inserts) != len(chunkHeaders) {
						return fmt.Errorf("%w: stale headers", errBadPeer)
					}
				}
				headers = headers[limit:]
				hashes = hashes[limit:]
				origin += uint64(limit)
			}
			// Update the highest block number we know if a higher one is found.
			d.syncStatsLock.Lock()
			if d.syncStatsChainHeight < origin {
				d.syncStatsChainHeight = origin - 1
			}
			d.syncStatsLock.Unlock()

			// Signal the content downloaders of the availability of new tasks
			for _, ch := range []chan bool{d.queue.blockWakeCh, d.queue.receiptWakeCh} {
				select {
				case ch <- true:
				default:
				}
			}
		}
	}
}

// processFullSyncContent takes fetch results from the queue and imports them into the chain.
func (d *Downloader) processFullSyncContent(ttd *big.Int, beaconMode bool) error {
	for {
		results := d.queue.Results(true)
		if len(results) == 0 {
			return nil
		}
		stop := make(chan struct{})
		if d.chainInsertHook != nil {
			d.chainInsertHook(results, stop)
		}
		if err := d.importBlockResults(results); err != nil {
			close(stop)
			return err
		}
		close(stop)
	}
}

func (d *Downloader) importBlockResults(results []*fetchResult) error {
	// Check for any early termination requests
	if len(results) == 0 {
		return nil
	}
	select {
	case <-d.quitCh:
		return errCancelContentProcessing
	default:
	}
	// Retrieve a batch of results to import
	first, last := results[0].Header, results[len(results)-1].Header
	log.Debug("Inserting downloaded chain", "items", len(results),
		"firstnum", first.Number, "firsthash", first.Hash(),
		"lastnum", last.Number, "lasthash", last.Hash(),
	)
	blocks := make([]*types.Block, len(results))
	for i, result := range results {
		blocks[i] = types.NewBlockWithHeader(result.Header).WithBody(result.Transactions, result.Uncles).WithWithdrawals(result.Withdrawals)
	}
	// Downloaded blocks are always regarded as trusted after the
	// transition. Because the downloaded chain is guided by the
	// consensus-layer.
	if index, err := d.blockchain.InsertChain(blocks); err != nil {
		if index < len(results) {
			log.Debug("Downloaded item processing failed", "number", results[index].Header.Number, "hash", results[index].Header.Hash(), "err", err)
		} else {
			// The InsertChain method in blockchain.go will sometimes return an out-of-bounds index,
			// when it needs to preprocess blocks to import a sidechain.
			// The importer will put together a new list of blocks to import, which is a superset
			// of the blocks delivered from the downloader, and the indexing will be off.
			log.Debug("Downloaded item processing failed on sidechain import", "index", index, "err", err)
		}
		if errors.Is(err, core.ErrAncestorHasNotBeenVerified) {
			return err
		}
		return fmt.Errorf("%w: %v", errInvalidChain, err)
	}
	return nil
}

// processSnapSyncContent takes fetch results from the queue and writes them to the
// database. It also controls the synchronisation of state nodes of the pivot block.
func (d *Downloader) processSnapSyncContent() error {
	// Start syncing state of the reported head block. This should get us most of
	// the state of the pivot block.
	d.pivotLock.RLock()
	sync := d.syncState(d.pivotHeader.Root)
	d.pivotLock.RUnlock()

	defer func() {
		// The `sync` object is replaced every time the pivot moves. We need to
		// defer close the very last active one, hence the lazy evaluation vs.
		// calling defer sync.Cancel() !!!
		sync.Cancel()
	}()

	closeOnErr := func(s *stateSync) {
		if err := s.Wait(); err != nil && err != errCancelStateFetch && err != errCanceled && err != snap.ErrCancelled {
			d.queue.Close() // wake up Results
		}
	}
	go closeOnErr(sync)

	// To cater for moving pivot points, track the pivot block and subsequently
	// accumulated download results separately.
	//
	// These will be nil up to the point where we reach the pivot, and will only
	// be set temporarily if the synced blocks are piling up, but the pivot is
	// still busy downloading. In that case, we need to occasionally check for
	// pivot moves, so need to unblock the loop. These fields will accumulate
	// the results in the meantime.
	//
	// Note, there's no issue with memory piling up since after 64 blocks the
	// pivot will forcefully move so these accumulators will be dropped.
	var (
		oldPivot *fetchResult   // Locked in pivot block, might change eventually
		oldTail  []*fetchResult // Downloaded content after the pivot
	)
	for {
		// Wait for the next batch of downloaded data to be available. If we have
		// not yet reached the pivot point, wait blockingly as there's no need to
		// spin-loop check for pivot moves. If we reached the pivot but have not
		// yet processed it, check for results async, so we might notice pivot
		// moves while state syncing. If the pivot was passed fully, block again
		// as there's no more reason to check for pivot moves at all.
		results := d.queue.Results(oldPivot == nil)
		if len(results) == 0 {
			// If pivot sync is done, stop
			if d.committed.Load() {
				d.reportSnapSyncProgress(true)
				return sync.Cancel()
			}
			// If sync failed, stop
			select {
			case <-d.cancelCh:
				sync.Cancel()
				return errCanceled
			default:
			}
		}
		if d.chainInsertHook != nil {
			d.chainInsertHook(results, nil)
		}
		d.reportSnapSyncProgress(false)

		// If we haven't downloaded the pivot block yet, check pivot staleness
		// notifications from the header downloader
		d.pivotLock.RLock()
		pivot := d.pivotHeader
		d.pivotLock.RUnlock()

		if oldPivot == nil { // no results piling up, we can move the pivot
			if !d.committed.Load() { // not yet passed the pivot, we can move the pivot
				if pivot.Root != sync.root { // pivot position changed, we can move the pivot
					sync.Cancel()
					sync = d.syncState(pivot.Root)

					go closeOnErr(sync)
				}
			}
		} else { // results already piled up, consume before handling pivot move
			results = append(append([]*fetchResult{oldPivot}, oldTail...), results...)
		}
		// Split around the pivot block and process the two sides via snap/full sync
		if !d.committed.Load() {
			latest := results[len(results)-1].Header
			// If the height is above the pivot block by 2 sets, it means the pivot
			// become stale in the network, and it was garbage collected, move to a
			// new pivot.
			//
			// Note, we have `reorgProtHeaderDelay` number of blocks withheld, Those
			// need to be taken into account, otherwise we're detecting the pivot move
			// late and will drop peers due to unavailable state!!!
			if height := latest.Number.Uint64(); height >= pivot.Number.Uint64()+2*uint64(fsMinFullBlocks)-uint64(reorgProtHeaderDelay) {
				log.Warn("Pivot became stale, moving", "old", pivot.Number.Uint64(), "new", height-uint64(fsMinFullBlocks)+uint64(reorgProtHeaderDelay))
				pivot = results[len(results)-1-fsMinFullBlocks+reorgProtHeaderDelay].Header // must exist as lower old pivot is uncommitted

				d.pivotLock.Lock()
				d.pivotHeader = pivot
				d.pivotLock.Unlock()

				// Write out the pivot into the database so a rollback beyond it will
				// reenable snap sync
				rawdb.WriteLastPivotNumber(d.stateDB, pivot.Number.Uint64())
			}
		}
		P, beforeP, afterP := splitAroundPivot(pivot.Number.Uint64(), results)
		if err := d.commitSnapSyncData(beforeP, sync); err != nil {
			return err
		}
		if P != nil {
			// If new pivot block found, cancel old state retrieval and restart
			if oldPivot != P {
				sync.Cancel()
				sync = d.syncState(P.Header.Root)

				go closeOnErr(sync)
				oldPivot = P
			}
			// Wait for completion, occasionally checking for pivot staleness
			select {
			case <-sync.done:
				if sync.err != nil {
					return sync.err
				}
				if err := d.commitPivotBlock(P); err != nil {
					return err
				}
				oldPivot = nil

			case <-time.After(time.Second):
				oldTail = afterP
				continue
			}
		}
		// Fast sync done, pivot commit done, full import
		if err := d.importBlockResults(afterP); err != nil {
			return err
		}
	}
}

func splitAroundPivot(pivot uint64, results []*fetchResult) (p *fetchResult, before, after []*fetchResult) {
	if len(results) == 0 {
		return nil, nil, nil
	}
	if lastNum := results[len(results)-1].Header.Number.Uint64(); lastNum < pivot {
		// the pivot is somewhere in the future
		return nil, results, nil
	}
	// This can also be optimized, but only happens very seldom
	for _, result := range results {
		num := result.Header.Number.Uint64()
		switch {
		case num < pivot:
			before = append(before, result)
		case num == pivot:
			p = result
		default:
			after = append(after, result)
		}
	}
	return p, before, after
}

func (d *Downloader) commitSnapSyncData(results []*fetchResult, stateSync *stateSync) error {
	// Check for any early termination requests
	if len(results) == 0 {
		return nil
	}
	select {
	case <-d.quitCh:
		return errCancelContentProcessing
	case <-stateSync.done:
		if err := stateSync.Wait(); err != nil {
			return err
		}
	default:
	}
	// Retrieve the batch of results to import
	first, last := results[0].Header, results[len(results)-1].Header
	log.Debug("Inserting snap-sync blocks", "items", len(results),
		"firstnum", first.Number, "firsthash", first.Hash(),
		"lastnumn", last.Number, "lasthash", last.Hash(),
	)
	blocks := make([]*types.Block, len(results))
	receipts := make([]types.Receipts, len(results))
	for i, result := range results {
		blocks[i] = types.NewBlockWithHeader(result.Header).WithBody(result.Transactions, result.Uncles).WithWithdrawals(result.Withdrawals)
		receipts[i] = result.Receipts
	}
	if index, err := d.blockchain.InsertReceiptChain(blocks, receipts, d.ancientLimit); err != nil {
		log.Debug("Downloaded item processing failed", "number", results[index].Header.Number, "hash", results[index].Header.Hash(), "err", err)
		return fmt.Errorf("%w: %v", errInvalidChain, err)
	}
	return nil
}

func (d *Downloader) commitPivotBlock(result *fetchResult) error {
	block := types.NewBlockWithHeader(result.Header).WithBody(result.Transactions, result.Uncles).WithWithdrawals(result.Withdrawals)
	log.Debug("Committing snap sync pivot as new head", "number", block.Number(), "hash", block.Hash())

	// Commit the pivot block as the new head, will require full sync from here on
	if _, err := d.blockchain.InsertReceiptChain([]*types.Block{block}, []types.Receipts{result.Receipts}, d.ancientLimit); err != nil {
		return err
	}
	if err := d.blockchain.SnapSyncCommitHead(block.Hash()); err != nil {
		return err
	}
	d.committed.Store(true)
	return nil
}

// DeliverSnapPacket is invoked from a peer's message handler when it transmits a
// data packet for the local node to consume.
func (d *Downloader) DeliverSnapPacket(peer *snap.Peer, packet snap.Packet) error {
	switch packet := packet.(type) {
	case *snap.AccountRangePacket:
		hashes, accounts, err := packet.Unpack()
		if err != nil {
			return err
		}
		return d.SnapSyncer.OnAccounts(peer, packet.ID, hashes, accounts, packet.Proof)

	case *snap.StorageRangesPacket:
		hashset, slotset := packet.Unpack()
		return d.SnapSyncer.OnStorage(peer, packet.ID, hashset, slotset, packet.Proof)

	case *snap.ByteCodesPacket:
		return d.SnapSyncer.OnByteCodes(peer, packet.ID, packet.Codes)

	case *snap.TrieNodesPacket:
		return d.SnapSyncer.OnTrieNodes(peer, packet.ID, packet.Nodes)

	default:
		return fmt.Errorf("unexpected snap packet type: %T", packet)
	}
}

// reportSnapSyncProgress calculates various status reports and provides it to the user.
func (d *Downloader) reportSnapSyncProgress(force bool) {
	// Initialize the sync start time if it's the first time we're reporting
	if d.syncStartTime.IsZero() {
		d.syncStartTime = time.Now().Add(-time.Millisecond) // -1ms offset to avoid division by zero
	}
	// Don't report all the events, just occasionally
	if !force && time.Since(d.syncLogTime) < 8*time.Second {
		return
	}
	// Don't report anything until we have a meaningful progress
	var (
		headerBytes, _  = d.stateDB.AncientSize(rawdb.ChainFreezerHeaderTable)
		bodyBytes, _    = d.stateDB.AncientSize(rawdb.ChainFreezerBodiesTable)
		receiptBytes, _ = d.stateDB.AncientSize(rawdb.ChainFreezerReceiptTable)
	)
	syncedBytes := common.StorageSize(headerBytes + bodyBytes + receiptBytes)
	if syncedBytes == 0 {
		return
	}
	var (
		header = d.blockchain.CurrentHeader()
		block  = d.blockchain.CurrentSnapBlock()
	)
	syncedBlocks := block.Number.Uint64() - d.syncStartBlock
	if syncedBlocks == 0 {
		return
	}
	// Retrieve the current chain head and calculate the ETA
	// We're going to cheat for non-merged networks, but that's fine
	latest := d.pivotHeader
	var (
		left = latest.Number.Uint64() - block.Number.Uint64()
		eta  = time.Since(d.syncStartTime) / time.Duration(syncedBlocks) * time.Duration(left)

		progress = fmt.Sprintf("%.2f%%", float64(block.Number.Uint64())*100/float64(latest.Number.Uint64()))
		headers  = fmt.Sprintf("%v@%v", log.FormatLogfmtUint64(header.Number.Uint64()), common.StorageSize(headerBytes).TerminalString())
		bodies   = fmt.Sprintf("%v@%v", log.FormatLogfmtUint64(block.Number.Uint64()), common.StorageSize(bodyBytes).TerminalString())
		receipts = fmt.Sprintf("%v@%v", log.FormatLogfmtUint64(block.Number.Uint64()), common.StorageSize(receiptBytes).TerminalString())
	)
	log.Info("Syncing: chain download in progress", "synced", progress, "chain", syncedBytes, "headers", headers, "bodies", bodies, "receipts", receipts, "eta", common.PrettyDuration(eta))
	d.syncLogTime = time.Now()
}<|MERGE_RESOLUTION|>--- conflicted
+++ resolved
@@ -31,7 +31,6 @@
 	"github.com/ethereum/go-ethereum/core/rawdb"
 	"github.com/ethereum/go-ethereum/core/state/snapshot"
 	"github.com/ethereum/go-ethereum/core/types"
-	"github.com/ethereum/go-ethereum/eth/protocols/eth"
 	"github.com/ethereum/go-ethereum/eth/protocols/snap"
 	"github.com/ethereum/go-ethereum/ethdb"
 	"github.com/ethereum/go-ethereum/event"
@@ -212,7 +211,7 @@
 type DownloadOption func(downloader *Downloader) *Downloader
 
 // New creates a new downloader to fetch hashes and blocks from remote peers.
-func New(stateDb ethdb.Database, mux *event.TypeMux, chain BlockChain, lightchain LightChain, dropPeer peerDropFn, options ...DownloadOption) *Downloader {
+func New(stateDb ethdb.Database, mux *event.TypeMux, chain BlockChain, lightchain LightChain, dropPeer peerDropFn, success func()) *Downloader {
 	if lightchain == nil {
 		lightchain = chain
 	}
@@ -231,6 +230,7 @@
 		syncStartBlock: chain.CurrentSnapBlock().Number.Uint64(),
 	}
 
+	// TODO how to use success
 	go dl.stateFetcher()
 	return dl
 }
@@ -454,9 +454,6 @@
 			d.mux.Post(DoneEvent{latest})
 		}
 	}()
-	if p.version < eth.ETH66 {
-		return fmt.Errorf("%w: advertized %d < required %d", errTooOld, p.version, eth.ETH66)
-	}
 	mode := d.getMode()
 
 	if !beaconMode {
@@ -547,26 +544,12 @@
 		// For non-merged networks, if there is a checkpoint available, then calculate
 		// the ancientLimit through that. Otherwise calculate the ancient limit through
 		// the advertised height of the remote peer. This most is mostly a fallback for
-<<<<<<< HEAD
-		// legacy networks, but should eventually be droppped. TODO(karalabe).
+		// legacy networks, but should eventually be dropped. TODO(karalabe).
 
 		// Legacy sync, use the best announcement we have from the remote peer.
 		// TODO(karalabe): Drop this pathway.
 		if remoteHeight > fullMaxForkAncestry+1 {
 			d.ancientLimit = remoteHeight - fullMaxForkAncestry - 1
-=======
-		// legacy networks, but should eventually be dropped. TODO(karalabe).
-		if beaconMode {
-			// Beacon sync, use the latest finalized block as the ancient limit
-			// or a reasonable height if no finalized block is yet announced.
-			if final != nil {
-				d.ancientLimit = final.Number.Uint64()
-			} else if height > fullMaxForkAncestry+1 {
-				d.ancientLimit = height - fullMaxForkAncestry - 1
-			} else {
-				d.ancientLimit = 0
-			}
->>>>>>> 8f7eb9cc
 		} else {
 			d.ancientLimit = 0
 		}
@@ -1324,24 +1307,7 @@
 							log.Warn("Invalid header encountered", "number", chunkHeaders[n].Number, "hash", chunkHashes[n], "parent", chunkHeaders[n].ParentHash, "err", err)
 							return fmt.Errorf("%w: %v", errInvalidChain, err)
 						}
-<<<<<<< HEAD
-						// All verifications passed, track all headers within the alloted limits
-						if mode == SnapSync {
-							head := chunkHeaders[len(chunkHeaders)-1].Number.Uint64()
-							if head-rollback > uint64(fsHeaderSafetyNet) {
-								rollback = head - uint64(fsHeaderSafetyNet)
-							} else {
-								rollback = 1
-							}
-						}
 					}
-=======
-					}
-					if len(rejected) != 0 {
-						log.Info("Legacy sync reached merge threshold", "number", rejected[0].Number, "hash", rejected[0].Hash(), "td", td, "ttd", ttd)
-						return ErrMergeTransition
-					}
->>>>>>> 8f7eb9cc
 				}
 				// Unless we're doing light chains, schedule the headers for associated content retrieval
 				if mode == FullSync || mode == SnapSync {
