--- conflicted
+++ resolved
@@ -154,8 +154,7 @@
 	//
 	// - Version 9
 	//  The following incompatible database changes were added:
-	//  * Total difficulty has been removed from both the key-value store and the ancient store.
-	//  * The metadata structure of freezer is changed by adding 'flushOffset'
+	//	* The metadata structure of freezer is changed by adding 'flushOffset'
 	BlockChainVersion uint64 = 9
 )
 
@@ -753,7 +752,6 @@
 
 	// Issue a status log for the user
 	var (
-<<<<<<< HEAD
 		currentSnapBlock = bc.CurrentSnapBlock()
 
 		headerTd = bc.GetTd(headHeader.Hash(), headHeader.Number.Uint64())
@@ -774,20 +772,6 @@
 				log.Info("Loaded most recent local finalized block", "number", currentFinalizedBlock.Number(), "hash", currentFinalizedBlock.Hash(), "root", currentFinalizedBlock.Root(), "td", finalTd, "age", common.PrettyAge(time.Unix(int64(currentFinalizedBlock.Time()), 0)))
 			}
 		}
-=======
-		currentSnapBlock  = bc.CurrentSnapBlock()
-		currentFinalBlock = bc.CurrentFinalBlock()
-	)
-	if headHeader.Hash() != headBlock.Hash() {
-		log.Info("Loaded most recent local header", "number", headHeader.Number, "hash", headHeader.Hash(), "age", common.PrettyAge(time.Unix(int64(headHeader.Time), 0)))
-	}
-	log.Info("Loaded most recent local block", "number", headBlock.Number(), "hash", headBlock.Hash(), "age", common.PrettyAge(time.Unix(int64(headBlock.Time()), 0)))
-	if headBlock.Hash() != currentSnapBlock.Hash() {
-		log.Info("Loaded most recent local snap block", "number", currentSnapBlock.Number, "hash", currentSnapBlock.Hash(), "age", common.PrettyAge(time.Unix(int64(currentSnapBlock.Time), 0)))
-	}
-	if currentFinalBlock != nil {
-		log.Info("Loaded most recent local finalized block", "number", currentFinalBlock.Number, "hash", currentFinalBlock.Hash(), "age", common.PrettyAge(time.Unix(int64(currentFinalBlock.Time), 0)))
->>>>>>> c4ad459b
 	}
 
 	if pivot := rawdb.ReadLastPivotNumber(bc.db); pivot != nil {
@@ -1232,16 +1216,10 @@
 	defer bc.chainmu.Unlock()
 
 	// Prepare the genesis block and reinitialise the chain
-<<<<<<< HEAD
 	blockBatch := bc.db.BlockStore().NewBatch()
 	rawdb.WriteTd(blockBatch, genesis.Hash(), genesis.NumberU64(), genesis.Difficulty())
 	rawdb.WriteBlock(blockBatch, genesis)
 	if err := blockBatch.Write(); err != nil {
-=======
-	batch := bc.db.NewBatch()
-	rawdb.WriteBlock(batch, genesis)
-	if err := batch.Write(); err != nil {
->>>>>>> c4ad459b
 		log.Crit("Failed to write genesis block", "err", err)
 	}
 	bc.writeHeadBlock(genesis)
@@ -1573,14 +1551,9 @@
 
 		// Ensure genesis is in ancients.
 		if first.NumberU64() == 1 {
-<<<<<<< HEAD
 			if frozen, _ := bc.db.BlockStore().Ancients(); frozen == 0 {
 				td := bc.genesisBlock.Difficulty()
 				writeSize, err := rawdb.WriteAncientBlocks(bc.db.BlockStore(), []*types.Block{bc.genesisBlock}, []types.Receipts{nil}, td)
-=======
-			if frozen, _ := bc.db.Ancients(); frozen == 0 {
-				writeSize, err := rawdb.WriteAncientBlocks(bc.db, []*types.Block{bc.genesisBlock}, []types.Receipts{nil})
->>>>>>> c4ad459b
 				if err != nil {
 					log.Error("Error writing genesis to ancients", "err", err)
 					return 0, err
@@ -1595,13 +1568,10 @@
 		if !bc.HasHeader(last.Hash(), last.NumberU64()) {
 			return 0, fmt.Errorf("containing header #%d [%x..] unknown", last.Number(), last.Hash().Bytes()[:4])
 		}
+
 		// Write all chain data to ancients.
-<<<<<<< HEAD
 		td := bc.GetTd(first.Hash(), first.NumberU64())
 		writeSize, err := rawdb.WriteAncientBlocksWithBlobs(bc.db.BlockStore(), blockChain, receiptChain, td)
-=======
-		writeSize, err := rawdb.WriteAncientBlocks(bc.db, blockChain, receiptChain)
->>>>>>> c4ad459b
 		if err != nil {
 			log.Error("Error importing chain data to ancients", "err", err)
 			return 0, err
@@ -1758,11 +1728,10 @@
 // writeBlockWithoutState writes only the block and its metadata to the database,
 // but does not write any state. This is used to construct competing side forks
 // up to the point where they exceed the canonical total difficulty.
-func (bc *BlockChain) writeBlockWithoutState(block *types.Block) (err error) {
+func (bc *BlockChain) writeBlockWithoutState(block *types.Block, td *big.Int) (err error) {
 	if bc.insertStopped() {
 		return errInsertionInterrupted
 	}
-<<<<<<< HEAD
 	blockBatch := bc.db.BlockStore().NewBatch()
 	rawdb.WriteTd(blockBatch, block.Hash(), block.NumberU64(), td)
 	rawdb.WriteBlock(blockBatch, block)
@@ -1771,11 +1740,6 @@
 		rawdb.WriteBlobSidecars(blockBatch, block.Hash(), block.NumberU64(), block.Sidecars())
 	}
 	if err := blockBatch.Write(); err != nil {
-=======
-	batch := bc.db.NewBatch()
-	rawdb.WriteBlock(batch, block)
-	if err := batch.Write(); err != nil {
->>>>>>> c4ad459b
 		log.Crit("Failed to write block into disk", "err", err)
 	}
 	return nil
@@ -1797,21 +1761,19 @@
 // writeBlockWithState writes block, metadata and corresponding state data to the
 // database.
 func (bc *BlockChain) writeBlockWithState(block *types.Block, receipts []*types.Receipt, statedb *state.StateDB) error {
-<<<<<<< HEAD
 	// Calculate the total difficulty of the block
 	ptd := bc.GetTd(block.ParentHash(), block.NumberU64()-1)
 	if ptd == nil {
 		statedb.StopPrefetcher()
-=======
-	if !bc.HasHeader(block.ParentHash(), block.NumberU64()-1) {
->>>>>>> c4ad459b
 		return consensus.ErrUnknownAncestor
 	}
+	// Make sure no inconsistent state is leaked during insertion
+	externTd := new(big.Int).Add(block.Difficulty(), ptd)
+
 	// Irrelevant of the canonical status, write the block itself to the database.
 	//
-	// Note all the components of block(hash->number map, header, body, receipts)
+	// Note all the components of block(td, hash->number map, header, body, receipts)
 	// should be written atomically. BlockBatch is used for containing all components.
-<<<<<<< HEAD
 	wg := sync.WaitGroup{}
 	defer wg.Wait()
 	wg.Add(1)
@@ -1842,18 +1804,7 @@
 	}()
 
 	// Commit all cached state changes into underlying memory database.
-	root, diffLayer, err := statedb.Commit(block.NumberU64(), bc.chainConfig.IsEIP158(block.Number()))
-=======
-	blockBatch := bc.db.NewBatch()
-	rawdb.WriteBlock(blockBatch, block)
-	rawdb.WriteReceipts(blockBatch, block.Hash(), block.NumberU64(), receipts)
-	rawdb.WritePreimages(blockBatch, statedb.Preimages())
-	if err := blockBatch.Write(); err != nil {
-		log.Crit("Failed to write block into disk", "err", err)
-	}
-	// Commit all cached state changes into underlying memory database.
-	root, err := statedb.Commit(block.NumberU64(), bc.chainConfig.IsEIP158(block.Number()), bc.chainConfig.IsCancun(block.Number(), block.Time()))
->>>>>>> c4ad459b
+	root, diffLayer, err := statedb.Commit(block.NumberU64(), bc.chainConfig.IsEIP158(block.Number()), bc.chainConfig.IsCancun(block.Number(), block.Time()))
 	if err != nil {
 		return err
 	}
@@ -2092,12 +2043,8 @@
 		blockRecvTimeDiffGauge.Update(time.Now().Unix() - int64(chain[0].Time()))
 	}
 	// Start a parallel signature recovery (signer will fluke on fork transition, minimal perf loss)
-<<<<<<< HEAD
 	signer := types.MakeSigner(bc.chainConfig, chain[0].Number(), chain[0].Time())
-	go SenderCacher.RecoverFromBlocks(signer, chain)
-=======
-	SenderCacher().RecoverFromBlocks(types.MakeSigner(bc.chainConfig, chain[0].Number(), chain[0].Time()), chain)
->>>>>>> c4ad459b
+	go SenderCacher().RecoverFromBlocks(signer, chain)
 
 	var (
 		stats     = insertStats{startTime: mclock.Now()}
@@ -2267,6 +2214,7 @@
 			if bc.logger != nil && bc.logger.OnSkippedBlock != nil {
 				bc.logger.OnSkippedBlock(tracing.BlockEvent{
 					Block:     block,
+					TD:        bc.GetTd(block.ParentHash(), block.NumberU64()-1),
 					Finalized: bc.CurrentFinalBlock(),
 					Safe:      bc.CurrentSafeBlock(),
 				})
@@ -2421,8 +2369,10 @@
 	statedb.SetExpectedStateRoot(block.Root())
 
 	if bc.logger != nil && bc.logger.OnBlockStart != nil {
+		td := bc.GetTd(block.ParentHash(), block.NumberU64()-1)
 		bc.logger.OnBlockStart(tracing.BlockEvent{
 			Block:     block,
+			TD:        td,
 			Finalized: bc.CurrentFinalBlock(),
 			Safe:      bc.CurrentSafeBlock(),
 		})
@@ -2539,16 +2489,11 @@
 // switch over to the new chain if the TD exceeded the current chain.
 // insertSideChain is only used pre-merge.
 func (bc *BlockChain) insertSideChain(block *types.Block, it *insertIterator, makeWitness bool) (*stateless.Witness, int, error) {
-<<<<<<< HEAD
 	var (
 		externTd  *big.Int
 		lastBlock = block
 		current   = bc.CurrentBlock()
 	)
-=======
-	var current = bc.CurrentBlock()
-
->>>>>>> c4ad459b
 	// The first sidechain block error is already verified to be ErrPrunedAncestor.
 	// Since we don't import them here, we expect ErrUnknownAncestor for the remaining
 	// ones. Any other errors means that the block is invalid, and should not be written
@@ -2560,6 +2505,11 @@
 			canonical := bc.GetBlockByNumber(number)
 			if canonical != nil && canonical.Hash() == block.Hash() {
 				// Not a sidechain block, this is a re-import of a canon block which has it's state pruned
+
+				// Collect the TD of the block. Since we know it's a canon one,
+				// we can get it directly, and not (like further below) use
+				// the parent and then add the block on top
+				externTd = bc.GetTd(block.Hash(), block.NumberU64())
 				continue
 			}
 			if canonical != nil && canonical.Root() == block.Root() {
@@ -2578,9 +2528,14 @@
 				return nil, it.index, errors.New("sidechain ghost-state attack")
 			}
 		}
+		if externTd == nil {
+			externTd = bc.GetTd(block.ParentHash(), block.NumberU64()-1)
+		}
+		externTd = new(big.Int).Add(externTd, block.Difficulty())
+
 		if !bc.HasBlock(block.Hash(), block.NumberU64()) {
 			start := time.Now()
-			if err := bc.writeBlockWithoutState(block); err != nil {
+			if err := bc.writeBlockWithoutState(block, externTd); err != nil {
 				return nil, it.index, err
 			}
 			log.Debug("Injected sidechain block", "number", block.Number(), "hash", block.Hash(),
