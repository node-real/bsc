--- conflicted
+++ resolved
@@ -108,12 +108,9 @@
 	)
 	config.LondonBlock = londonBlock
 	config.ArrowGlacierBlock = londonBlock
-<<<<<<< HEAD
+	config.GibbsBlock = nil
 	config.BonehBlock = nil
 	config.LynnBlock = nil
-=======
-	config.GibbsBlock = nil
->>>>>>> b4773e8b
 	engine := ethash.NewFaker()
 	db := rawdb.NewMemoryDatabase()
 	genesis, err := gspec.Commit(db)
