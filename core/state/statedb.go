--- conflicted
+++ resolved
@@ -73,12 +73,6 @@
 // * Contracts
 // * Accounts
 type StateDB struct {
-<<<<<<< HEAD
-	db           Database
-	prefetcher   *triePrefetcher
-	originalRoot common.Hash // The pre-state root, before any changes were made
-	currentRoot  common.Hash // only used when noTrie is true
-=======
 	db             Database
 	prefetcherLock sync.Mutex
 	prefetcher     *triePrefetcher
@@ -86,7 +80,6 @@
 	currentRoot    common.Hash // only used when noTrie is true
 	expectedRoot   common.Hash // The state root in the block header
 	stateRoot      common.Hash // The calculation result of IntermediateRoot
->>>>>>> fed2f351
 
 	trie           Trie
 	noTrie         bool
@@ -169,16 +162,7 @@
 		journal:             newJournal(),
 		hasher:              crypto.NewKeccakState(),
 	}
-<<<<<<< HEAD
-	tr, err := db.OpenTrie(root)
-	if err != nil {
-		return nil, err
-	}
-	_, sdb.noTrie = tr.(*trie.EmptyTrie)
-	sdb.trie = tr
-=======
-
->>>>>>> fed2f351
+
 	if sdb.snaps != nil {
 		if sdb.snap = sdb.snaps.Snapshot(root); sdb.snap != nil {
 			sdb.snapDestructs = make(map[common.Address]struct{})
@@ -202,11 +186,8 @@
 // state trie concurrently while the state is mutated so that when we reach the
 // commit phase, most of the needed data is already hot.
 func (s *StateDB) StartPrefetcher(namespace string) {
-<<<<<<< HEAD
-=======
 	s.prefetcherLock.Lock()
 	defer s.prefetcherLock.Unlock()
->>>>>>> fed2f351
 	if s.noTrie {
 		return
 	}
@@ -222,11 +203,8 @@
 // StopPrefetcher terminates a running prefetcher and reports any leftover stats
 // from the gathered metrics.
 func (s *StateDB) StopPrefetcher() {
-<<<<<<< HEAD
-=======
 	s.prefetcherLock.Lock()
 	defer s.prefetcherLock.Unlock()
->>>>>>> fed2f351
 	if s.noTrie {
 		return
 	}
@@ -1439,14 +1417,6 @@
 				if err != nil {
 					return err
 				}
-<<<<<<< HEAD
-				if metrics.EnabledExpensive {
-					s.AccountCommits += time.Since(start)
-				}
-				if root != emptyRoot {
-					s.db.CacheAccount(root, s.trie)
-				}
-=======
 				if root != emptyRoot {
 					s.db.CacheAccount(root, s.trie)
 				}
@@ -1457,7 +1427,6 @@
 				if err != nil {
 					return err
 				}
->>>>>>> fed2f351
 			}
 			wg.Wait()
 			return nil
