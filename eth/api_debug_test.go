--- conflicted
+++ resolved
@@ -82,11 +82,7 @@
 			m[addr] = true
 		}
 	}
-<<<<<<< HEAD
-	root, _, _ := sdb.Commit(0, true)
-=======
-	root, _ := sdb.Commit(0, true, false)
->>>>>>> c4ad459b
+	root, _, _ := sdb.Commit(0, true, false)
 	sdb, _ = state.New(root, statedb)
 
 	trie, err := statedb.OpenTrie(root)
@@ -187,11 +183,7 @@
 	for _, entry := range storage {
 		sdb.SetState(addr, *entry.Key, entry.Value)
 	}
-<<<<<<< HEAD
-	root, _, _ := sdb.Commit(0, false)
-=======
-	root, _ := sdb.Commit(0, false, false)
->>>>>>> c4ad459b
+	root, _, _ := sdb.Commit(0, false, false)
 	sdb, _ = state.New(root, db)
 
 	// Check a few combinations of limit and start/end.
