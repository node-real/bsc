// Copyright 2015 The go-ethereum Authors
// This file is part of the go-ethereum library.
//
// The go-ethereum library is free software: you can redistribute it and/or modify
// it under the terms of the GNU Lesser General Public License as published by
// the Free Software Foundation, either version 3 of the License, or
// (at your option) any later version.
//
// The go-ethereum library is distributed in the hope that it will be useful,
// but WITHOUT ANY WARRANTY; without even the implied warranty of
// MERCHANTABILITY or FITNESS FOR A PARTICULAR PURPOSE. See the
// GNU Lesser General Public License for more details.
//
// You should have received a copy of the GNU Lesser General Public License
// along with the go-ethereum library. If not, see <http://www.gnu.org/licenses/>.

package ethapi

import (
	"context"
	"errors"
	"fmt"
	"math/big"
	"strings"
	"time"

	"github.com/davecgh/go-spew/spew"

	"github.com/ethereum/go-ethereum/accounts"
	"github.com/ethereum/go-ethereum/accounts/abi"
	"github.com/ethereum/go-ethereum/accounts/keystore"
	"github.com/ethereum/go-ethereum/accounts/scwallet"
	"github.com/ethereum/go-ethereum/common"
	"github.com/ethereum/go-ethereum/common/gopool"
	"github.com/ethereum/go-ethereum/common/hexutil"
	"github.com/ethereum/go-ethereum/common/math"
	"github.com/ethereum/go-ethereum/consensus"
	"github.com/ethereum/go-ethereum/consensus/clique"
	"github.com/ethereum/go-ethereum/consensus/ethash"
	"github.com/ethereum/go-ethereum/consensus/misc"
	"github.com/ethereum/go-ethereum/core"
	"github.com/ethereum/go-ethereum/core/rawdb"
	"github.com/ethereum/go-ethereum/core/state"
	"github.com/ethereum/go-ethereum/core/types"
	"github.com/ethereum/go-ethereum/core/vm"
	"github.com/ethereum/go-ethereum/crypto"
	"github.com/ethereum/go-ethereum/eth/tracers/logger"
	"github.com/ethereum/go-ethereum/log"
	"github.com/ethereum/go-ethereum/p2p"
	"github.com/ethereum/go-ethereum/params"
	"github.com/ethereum/go-ethereum/rlp"
	"github.com/ethereum/go-ethereum/rpc"
	"github.com/tyler-smith/go-bip39"
)

const UnHealthyTimeout = 5 * time.Second

// PublicEthereumAPI provides an API to access Ethereum related information.
// It offers only methods that operate on public data that is freely available to anyone.
type PublicEthereumAPI struct {
	b Backend
}

// NewPublicEthereumAPI creates a new Ethereum protocol API.
func NewPublicEthereumAPI(b Backend) *PublicEthereumAPI {
	return &PublicEthereumAPI{b}
}

// GasPrice returns a suggestion for a gas price for legacy transactions.
func (s *PublicEthereumAPI) GasPrice(ctx context.Context) (*hexutil.Big, error) {
	tipcap, err := s.b.SuggestGasTipCap(ctx)
	if err != nil {
		return nil, err
	}
	if head := s.b.CurrentHeader(); head.BaseFee != nil {
		tipcap.Add(tipcap, head.BaseFee)
	}
	return (*hexutil.Big)(tipcap), err
}

// MaxPriorityFeePerGas returns a suggestion for a gas tip cap for dynamic fee transactions.
func (s *PublicEthereumAPI) MaxPriorityFeePerGas(ctx context.Context) (*hexutil.Big, error) {
	tipcap, err := s.b.SuggestGasTipCap(ctx)
	if err != nil {
		return nil, err
	}
	return (*hexutil.Big)(tipcap), err
}

type feeHistoryResult struct {
	OldestBlock  *hexutil.Big     `json:"oldestBlock"`
	Reward       [][]*hexutil.Big `json:"reward,omitempty"`
	BaseFee      []*hexutil.Big   `json:"baseFeePerGas,omitempty"`
	GasUsedRatio []float64        `json:"gasUsedRatio"`
}

func (s *PublicEthereumAPI) FeeHistory(ctx context.Context, blockCount rpc.DecimalOrHex, lastBlock rpc.BlockNumber, rewardPercentiles []float64) (*feeHistoryResult, error) {
	oldest, reward, baseFee, gasUsed, err := s.b.FeeHistory(ctx, int(blockCount), lastBlock, rewardPercentiles)
	if err != nil {
		return nil, err
	}
	results := &feeHistoryResult{
		OldestBlock:  (*hexutil.Big)(oldest),
		GasUsedRatio: gasUsed,
	}
	if reward != nil {
		results.Reward = make([][]*hexutil.Big, len(reward))
		for i, w := range reward {
			results.Reward[i] = make([]*hexutil.Big, len(w))
			for j, v := range w {
				results.Reward[i][j] = (*hexutil.Big)(v)
			}
		}
	}
	if baseFee != nil {
		results.BaseFee = make([]*hexutil.Big, len(baseFee))
		for i, v := range baseFee {
			results.BaseFee[i] = (*hexutil.Big)(v)
		}
	}
	return results, nil
}

// Syncing returns false in case the node is currently not syncing with the network. It can be up to date or has not
// yet received the latest block headers from its pears. In case it is synchronizing:
// - startingBlock: block number this node started to synchronise from
// - currentBlock:  block number this node is currently importing
// - highestBlock:  block number of the highest block header this node has received from peers
// - pulledStates:  number of state entries processed until now
// - knownStates:   number of known state entries that still need to be pulled
func (s *PublicEthereumAPI) Syncing() (interface{}, error) {
	progress := s.b.SyncProgress()

	// Return not syncing if the synchronisation already completed
	if progress.CurrentBlock >= progress.HighestBlock {
		return false, nil
	}
	// Otherwise gather the block sync stats
	return map[string]interface{}{
		"startingBlock":       hexutil.Uint64(progress.StartingBlock),
		"currentBlock":        hexutil.Uint64(progress.CurrentBlock),
		"highestBlock":        hexutil.Uint64(progress.HighestBlock),
		"syncedAccounts":      hexutil.Uint64(progress.SyncedAccounts),
		"syncedAccountBytes":  hexutil.Uint64(progress.SyncedAccountBytes),
		"syncedBytecodes":     hexutil.Uint64(progress.SyncedBytecodes),
		"syncedBytecodeBytes": hexutil.Uint64(progress.SyncedBytecodeBytes),
		"syncedStorage":       hexutil.Uint64(progress.SyncedStorage),
		"syncedStorageBytes":  hexutil.Uint64(progress.SyncedStorageBytes),
		"healedTrienodes":     hexutil.Uint64(progress.HealedTrienodes),
		"healedTrienodeBytes": hexutil.Uint64(progress.HealedTrienodeBytes),
		"healedBytecodes":     hexutil.Uint64(progress.HealedBytecodes),
		"healedBytecodeBytes": hexutil.Uint64(progress.HealedBytecodeBytes),
		"healingTrienodes":    hexutil.Uint64(progress.HealingTrienodes),
		"healingBytecode":     hexutil.Uint64(progress.HealingBytecode),
	}, nil
}

// PublicTxPoolAPI offers and API for the transaction pool. It only operates on data that is non confidential.
type PublicTxPoolAPI struct {
	b Backend
}

// NewPublicTxPoolAPI creates a new tx pool service that gives information about the transaction pool.
func NewPublicTxPoolAPI(b Backend) *PublicTxPoolAPI {
	return &PublicTxPoolAPI{b}
}

// Content returns the transactions contained within the transaction pool.
func (s *PublicTxPoolAPI) Content() map[string]map[string]map[string]*RPCTransaction {
	content := map[string]map[string]map[string]*RPCTransaction{
		"pending": make(map[string]map[string]*RPCTransaction),
		"queued":  make(map[string]map[string]*RPCTransaction),
	}
	pending, queue := s.b.TxPoolContent()
	curHeader := s.b.CurrentHeader()
	// Flatten the pending transactions
	for account, txs := range pending {
		dump := make(map[string]*RPCTransaction)
		for _, tx := range txs {
			dump[fmt.Sprintf("%d", tx.Nonce())] = newRPCPendingTransaction(tx, curHeader, s.b.ChainConfig())
		}
		content["pending"][account.Hex()] = dump
	}
	// Flatten the queued transactions
	for account, txs := range queue {
		dump := make(map[string]*RPCTransaction)
		for _, tx := range txs {
			dump[fmt.Sprintf("%d", tx.Nonce())] = newRPCPendingTransaction(tx, curHeader, s.b.ChainConfig())
		}
		content["queued"][account.Hex()] = dump
	}
	return content
}

// ContentFrom returns the transactions contained within the transaction pool.
func (s *PublicTxPoolAPI) ContentFrom(addr common.Address) map[string]map[string]*RPCTransaction {
	content := make(map[string]map[string]*RPCTransaction, 2)
	pending, queue := s.b.TxPoolContentFrom(addr)
	curHeader := s.b.CurrentHeader()

	// Build the pending transactions
	dump := make(map[string]*RPCTransaction, len(pending))
	for _, tx := range pending {
		dump[fmt.Sprintf("%d", tx.Nonce())] = newRPCPendingTransaction(tx, curHeader, s.b.ChainConfig())
	}
	content["pending"] = dump

	// Build the queued transactions
	dump = make(map[string]*RPCTransaction, len(queue))
	for _, tx := range queue {
		dump[fmt.Sprintf("%d", tx.Nonce())] = newRPCPendingTransaction(tx, curHeader, s.b.ChainConfig())
	}
	content["queued"] = dump

	return content
}

// Status returns the number of pending and queued transaction in the pool.
func (s *PublicTxPoolAPI) Status() map[string]hexutil.Uint {
	pending, queue := s.b.Stats()
	return map[string]hexutil.Uint{
		"pending": hexutil.Uint(pending),
		"queued":  hexutil.Uint(queue),
	}
}

// Inspect retrieves the content of the transaction pool and flattens it into an
// easily inspectable list.
func (s *PublicTxPoolAPI) Inspect() map[string]map[string]map[string]string {
	content := map[string]map[string]map[string]string{
		"pending": make(map[string]map[string]string),
		"queued":  make(map[string]map[string]string),
	}
	pending, queue := s.b.TxPoolContent()

	// Define a formatter to flatten a transaction into a string
	var format = func(tx *types.Transaction) string {
		if to := tx.To(); to != nil {
			return fmt.Sprintf("%s: %v wei + %v gas × %v wei", tx.To().Hex(), tx.Value(), tx.Gas(), tx.GasPrice())
		}
		return fmt.Sprintf("contract creation: %v wei + %v gas × %v wei", tx.Value(), tx.Gas(), tx.GasPrice())
	}
	// Flatten the pending transactions
	for account, txs := range pending {
		dump := make(map[string]string)
		for _, tx := range txs {
			dump[fmt.Sprintf("%d", tx.Nonce())] = format(tx)
		}
		content["pending"][account.Hex()] = dump
	}
	// Flatten the queued transactions
	for account, txs := range queue {
		dump := make(map[string]string)
		for _, tx := range txs {
			dump[fmt.Sprintf("%d", tx.Nonce())] = format(tx)
		}
		content["queued"][account.Hex()] = dump
	}
	return content
}

// PublicAccountAPI provides an API to access accounts managed by this node.
// It offers only methods that can retrieve accounts.
type PublicAccountAPI struct {
	am *accounts.Manager
}

// NewPublicAccountAPI creates a new PublicAccountAPI.
func NewPublicAccountAPI(am *accounts.Manager) *PublicAccountAPI {
	return &PublicAccountAPI{am: am}
}

// Accounts returns the collection of accounts this node manages
func (s *PublicAccountAPI) Accounts() []common.Address {
	return s.am.Accounts()
}

// PrivateAccountAPI provides an API to access accounts managed by this node.
// It offers methods to create, (un)lock en list accounts. Some methods accept
// passwords and are therefore considered private by default.
type PrivateAccountAPI struct {
	am        *accounts.Manager
	nonceLock *AddrLocker
	b         Backend
}

// NewPrivateAccountAPI create a new PrivateAccountAPI.
func NewPrivateAccountAPI(b Backend, nonceLock *AddrLocker) *PrivateAccountAPI {
	return &PrivateAccountAPI{
		am:        b.AccountManager(),
		nonceLock: nonceLock,
		b:         b,
	}
}

// listAccounts will return a list of addresses for accounts this node manages.
func (s *PrivateAccountAPI) ListAccounts() []common.Address {
	return s.am.Accounts()
}

// rawWallet is a JSON representation of an accounts.Wallet interface, with its
// data contents extracted into plain fields.
type rawWallet struct {
	URL      string             `json:"url"`
	Status   string             `json:"status"`
	Failure  string             `json:"failure,omitempty"`
	Accounts []accounts.Account `json:"accounts,omitempty"`
}

// ListWallets will return a list of wallets this node manages.
func (s *PrivateAccountAPI) ListWallets() []rawWallet {
	wallets := make([]rawWallet, 0) // return [] instead of nil if empty
	for _, wallet := range s.am.Wallets() {
		status, failure := wallet.Status()

		raw := rawWallet{
			URL:      wallet.URL().String(),
			Status:   status,
			Accounts: wallet.Accounts(),
		}
		if failure != nil {
			raw.Failure = failure.Error()
		}
		wallets = append(wallets, raw)
	}
	return wallets
}

// OpenWallet initiates a hardware wallet opening procedure, establishing a USB
// connection and attempting to authenticate via the provided passphrase. Note,
// the method may return an extra challenge requiring a second open (e.g. the
// Trezor PIN matrix challenge).
func (s *PrivateAccountAPI) OpenWallet(url string, passphrase *string) error {
	wallet, err := s.am.Wallet(url)
	if err != nil {
		return err
	}
	pass := ""
	if passphrase != nil {
		pass = *passphrase
	}
	return wallet.Open(pass)
}

// DeriveAccount requests a HD wallet to derive a new account, optionally pinning
// it for later reuse.
func (s *PrivateAccountAPI) DeriveAccount(url string, path string, pin *bool) (accounts.Account, error) {
	wallet, err := s.am.Wallet(url)
	if err != nil {
		return accounts.Account{}, err
	}
	derivPath, err := accounts.ParseDerivationPath(path)
	if err != nil {
		return accounts.Account{}, err
	}
	if pin == nil {
		pin = new(bool)
	}
	return wallet.Derive(derivPath, *pin)
}

// NewAccount will create a new account and returns the address for the new account.
func (s *PrivateAccountAPI) NewAccount(password string) (common.Address, error) {
	ks, err := fetchKeystore(s.am)
	if err != nil {
		return common.Address{}, err
	}
	acc, err := ks.NewAccount(password)
	if err == nil {
		log.Info("Your new key was generated", "address", acc.Address)
		log.Warn("Please backup your key file!", "path", acc.URL.Path)
		log.Warn("Please remember your password!")
		return acc.Address, nil
	}
	return common.Address{}, err
}

// fetchKeystore retrieves the encrypted keystore from the account manager.
func fetchKeystore(am *accounts.Manager) (*keystore.KeyStore, error) {
	if ks := am.Backends(keystore.KeyStoreType); len(ks) > 0 {
		return ks[0].(*keystore.KeyStore), nil
	}
	return nil, errors.New("local keystore not used")
}

// ImportRawKey stores the given hex encoded ECDSA key into the key directory,
// encrypting it with the passphrase.
func (s *PrivateAccountAPI) ImportRawKey(privkey string, password string) (common.Address, error) {
	key, err := crypto.HexToECDSA(privkey)
	if err != nil {
		return common.Address{}, err
	}
	ks, err := fetchKeystore(s.am)
	if err != nil {
		return common.Address{}, err
	}
	acc, err := ks.ImportECDSA(key, password)
	return acc.Address, err
}

// UnlockAccount will unlock the account associated with the given address with
// the given password for duration seconds. If duration is nil it will use a
// default of 300 seconds. It returns an indication if the account was unlocked.
func (s *PrivateAccountAPI) UnlockAccount(ctx context.Context, addr common.Address, password string, duration *uint64) (bool, error) {
	// When the API is exposed by external RPC(http, ws etc), unless the user
	// explicitly specifies to allow the insecure account unlocking, otherwise
	// it is disabled.
	if s.b.ExtRPCEnabled() && !s.b.AccountManager().Config().InsecureUnlockAllowed {
		return false, errors.New("account unlock with HTTP access is forbidden")
	}

	const max = uint64(time.Duration(math.MaxInt64) / time.Second)
	var d time.Duration
	if duration == nil {
		d = 300 * time.Second
	} else if *duration > max {
		return false, errors.New("unlock duration too large")
	} else {
		d = time.Duration(*duration) * time.Second
	}
	ks, err := fetchKeystore(s.am)
	if err != nil {
		return false, err
	}
	err = ks.TimedUnlock(accounts.Account{Address: addr}, password, d)
	if err != nil {
		log.Warn("Failed account unlock attempt", "address", addr, "err", err)
	}
	return err == nil, err
}

// LockAccount will lock the account associated with the given address when it's unlocked.
func (s *PrivateAccountAPI) LockAccount(addr common.Address) bool {
	if ks, err := fetchKeystore(s.am); err == nil {
		return ks.Lock(addr) == nil
	}
	return false
}

// signTransaction sets defaults and signs the given transaction
// NOTE: the caller needs to ensure that the nonceLock is held, if applicable,
// and release it after the transaction has been submitted to the tx pool
func (s *PrivateAccountAPI) signTransaction(ctx context.Context, args *TransactionArgs, passwd string) (*types.Transaction, error) {
	// Look up the wallet containing the requested signer
	account := accounts.Account{Address: args.from()}
	wallet, err := s.am.Find(account)
	if err != nil {
		return nil, err
	}
	// Set some sanity defaults and terminate on failure
	if err := args.setDefaults(ctx, s.b); err != nil {
		return nil, err
	}
	// Assemble the transaction and sign with the wallet
	tx := args.toTransaction()

	return wallet.SignTxWithPassphrase(account, passwd, tx, s.b.ChainConfig().ChainID)
}

// SendTransaction will create a transaction from the given arguments and
// tries to sign it with the key associated with args.From. If the given
// passwd isn't able to decrypt the key it fails.
func (s *PrivateAccountAPI) SendTransaction(ctx context.Context, args TransactionArgs, passwd string) (common.Hash, error) {
	if args.Nonce == nil {
		// Hold the addresse's mutex around signing to prevent concurrent assignment of
		// the same nonce to multiple accounts.
		s.nonceLock.LockAddr(args.from())
		defer s.nonceLock.UnlockAddr(args.from())
	}
	signed, err := s.signTransaction(ctx, &args, passwd)
	if err != nil {
		log.Warn("Failed transaction send attempt", "from", args.from(), "to", args.To, "value", args.Value.ToInt(), "err", err)
		return common.Hash{}, err
	}
	return SubmitTransaction(ctx, s.b, signed)
}

// SignTransaction will create a transaction from the given arguments and
// tries to sign it with the key associated with args.From. If the given passwd isn't
// able to decrypt the key it fails. The transaction is returned in RLP-form, not broadcast
// to other nodes
func (s *PrivateAccountAPI) SignTransaction(ctx context.Context, args TransactionArgs, passwd string) (*SignTransactionResult, error) {
	// No need to obtain the noncelock mutex, since we won't be sending this
	// tx into the transaction pool, but right back to the user
	if args.From == nil {
		return nil, fmt.Errorf("sender not specified")
	}
	if args.Gas == nil {
		return nil, fmt.Errorf("gas not specified")
	}
	if args.GasPrice == nil && (args.MaxFeePerGas == nil || args.MaxPriorityFeePerGas == nil) {
		return nil, fmt.Errorf("missing gasPrice or maxFeePerGas/maxPriorityFeePerGas")
	}
	if args.Nonce == nil {
		return nil, fmt.Errorf("nonce not specified")
	}
	// Before actually signing the transaction, ensure the transaction fee is reasonable.
	tx := args.toTransaction()
	if err := checkTxFee(tx.GasPrice(), tx.Gas(), s.b.RPCTxFeeCap()); err != nil {
		return nil, err
	}
	signed, err := s.signTransaction(ctx, &args, passwd)
	if err != nil {
		log.Warn("Failed transaction sign attempt", "from", args.from(), "to", args.To, "value", args.Value.ToInt(), "err", err)
		return nil, err
	}
	data, err := signed.MarshalBinary()
	if err != nil {
		return nil, err
	}
	return &SignTransactionResult{data, signed}, nil
}

// Sign calculates an Ethereum ECDSA signature for:
// keccack256("\x19Ethereum Signed Message:\n" + len(message) + message))
//
// Note, the produced signature conforms to the secp256k1 curve R, S and V values,
// where the V value will be 27 or 28 for legacy reasons.
//
// The key used to calculate the signature is decrypted with the given password.
//
// https://github.com/ethereum/go-ethereum/wiki/Management-APIs#personal_sign
func (s *PrivateAccountAPI) Sign(ctx context.Context, data hexutil.Bytes, addr common.Address, passwd string) (hexutil.Bytes, error) {
	// Look up the wallet containing the requested signer
	account := accounts.Account{Address: addr}

	wallet, err := s.b.AccountManager().Find(account)
	if err != nil {
		return nil, err
	}
	// Assemble sign the data with the wallet
	signature, err := wallet.SignTextWithPassphrase(account, passwd, data)
	if err != nil {
		log.Warn("Failed data sign attempt", "address", addr, "err", err)
		return nil, err
	}
	signature[crypto.RecoveryIDOffset] += 27 // Transform V from 0/1 to 27/28 according to the yellow paper
	return signature, nil
}

// EcRecover returns the address for the account that was used to create the signature.
// Note, this function is compatible with eth_sign and personal_sign. As such it recovers
// the address of:
// hash = keccak256("\x19Ethereum Signed Message:\n"${message length}${message})
// addr = ecrecover(hash, signature)
//
// Note, the signature must conform to the secp256k1 curve R, S and V values, where
// the V value must be 27 or 28 for legacy reasons.
//
// https://github.com/ethereum/go-ethereum/wiki/Management-APIs#personal_ecRecover
func (s *PrivateAccountAPI) EcRecover(ctx context.Context, data, sig hexutil.Bytes) (common.Address, error) {
	if len(sig) != crypto.SignatureLength {
		return common.Address{}, fmt.Errorf("signature must be %d bytes long", crypto.SignatureLength)
	}
	if sig[crypto.RecoveryIDOffset] != 27 && sig[crypto.RecoveryIDOffset] != 28 {
		return common.Address{}, fmt.Errorf("invalid Ethereum signature (V is not 27 or 28)")
	}
	sig[crypto.RecoveryIDOffset] -= 27 // Transform yellow paper V from 27/28 to 0/1

	rpk, err := crypto.SigToPub(accounts.TextHash(data), sig)
	if err != nil {
		return common.Address{}, err
	}
	return crypto.PubkeyToAddress(*rpk), nil
}

// SignAndSendTransaction was renamed to SendTransaction. This method is deprecated
// and will be removed in the future. It primary goal is to give clients time to update.
func (s *PrivateAccountAPI) SignAndSendTransaction(ctx context.Context, args TransactionArgs, passwd string) (common.Hash, error) {
	return s.SendTransaction(ctx, args, passwd)
}

// InitializeWallet initializes a new wallet at the provided URL, by generating and returning a new private key.
func (s *PrivateAccountAPI) InitializeWallet(ctx context.Context, url string) (string, error) {
	wallet, err := s.am.Wallet(url)
	if err != nil {
		return "", err
	}

	entropy, err := bip39.NewEntropy(256)
	if err != nil {
		return "", err
	}

	mnemonic, err := bip39.NewMnemonic(entropy)
	if err != nil {
		return "", err
	}

	seed := bip39.NewSeed(mnemonic, "")

	switch wallet := wallet.(type) {
	case *scwallet.Wallet:
		return mnemonic, wallet.Initialize(seed)
	default:
		return "", fmt.Errorf("specified wallet does not support initialization")
	}
}

// Unpair deletes a pairing between wallet and geth.
func (s *PrivateAccountAPI) Unpair(ctx context.Context, url string, pin string) error {
	wallet, err := s.am.Wallet(url)
	if err != nil {
		return err
	}

	switch wallet := wallet.(type) {
	case *scwallet.Wallet:
		return wallet.Unpair([]byte(pin))
	default:
		return fmt.Errorf("specified wallet does not support pairing")
	}
}

// PublicBlockChainAPI provides an API to access the Ethereum blockchain.
// It offers only methods that operate on public data that is freely available to anyone.
type PublicBlockChainAPI struct {
	b Backend
}

// NewPublicBlockChainAPI creates a new Ethereum blockchain API.
func NewPublicBlockChainAPI(b Backend) *PublicBlockChainAPI {
	return &PublicBlockChainAPI{b}
}

// ChainId is the EIP-155 replay-protection chain id for the current ethereum chain config.
func (api *PublicBlockChainAPI) ChainId() (*hexutil.Big, error) {
	// if current block is at or past the EIP-155 replay-protection fork block, return chainID from config
	if config := api.b.ChainConfig(); config.IsEIP155(api.b.CurrentBlock().Number()) {
		return (*hexutil.Big)(config.ChainID), nil
	}
	return nil, fmt.Errorf("chain not synced beyond EIP-155 replay-protection fork block")
}

// BlockNumber returns the block number of the chain head.
func (s *PublicBlockChainAPI) BlockNumber() hexutil.Uint64 {
	header, _ := s.b.HeaderByNumber(context.Background(), rpc.LatestBlockNumber) // latest header should always be available
	return hexutil.Uint64(header.Number.Uint64())
}

// GetBalance returns the amount of wei for the given address in the state of the
// given block number. The rpc.LatestBlockNumber and rpc.PendingBlockNumber meta
// block numbers are also allowed.
func (s *PublicBlockChainAPI) GetBalance(ctx context.Context, address common.Address, blockNrOrHash rpc.BlockNumberOrHash) (*hexutil.Big, error) {
	state, _, err := s.b.StateAndHeaderByNumberOrHash(ctx, blockNrOrHash)
	if state == nil || err != nil {
		return nil, err
	}
	return (*hexutil.Big)(state.GetBalance(address)), state.Error()
}

// Result structs for GetProof
type AccountResult struct {
	Address      common.Address  `json:"address"`
	AccountProof []string        `json:"accountProof"`
	Balance      *hexutil.Big    `json:"balance"`
	CodeHash     common.Hash     `json:"codeHash"`
	Nonce        hexutil.Uint64  `json:"nonce"`
	StorageHash  common.Hash     `json:"storageHash"`
	StorageProof []StorageResult `json:"storageProof"`
}

type StorageResult struct {
	Key   string       `json:"key"`
	Value *hexutil.Big `json:"value"`
	Proof []string     `json:"proof"`
}

// GetProof returns the Merkle-proof for a given account and optionally some storage keys.
func (s *PublicBlockChainAPI) GetProof(ctx context.Context, address common.Address, storageKeys []string, blockNrOrHash rpc.BlockNumberOrHash) (*AccountResult, error) {
	state, _, err := s.b.StateAndHeaderByNumberOrHash(ctx, blockNrOrHash)
	if state == nil || err != nil {
		return nil, err
	}

	storageTrie := state.StorageTrie(address)
	storageHash := types.EmptyRootHash
	codeHash := state.GetCodeHash(address)
	storageProof := make([]StorageResult, len(storageKeys))

	// if we have a storageTrie, (which means the account exists), we can update the storagehash
	if storageTrie != nil {
		storageHash = storageTrie.Hash()
	} else {
		// no storageTrie means the account does not exist, so the codeHash is the hash of an empty bytearray.
		codeHash = crypto.Keccak256Hash(nil)
	}

	// create the proof for the storageKeys
	for i, key := range storageKeys {
		if storageTrie != nil {
			proof, storageError := state.GetStorageProof(address, common.HexToHash(key))
			if storageError != nil {
				return nil, storageError
			}
			storageProof[i] = StorageResult{key, (*hexutil.Big)(state.GetState(address, common.HexToHash(key)).Big()), toHexSlice(proof)}
		} else {
			storageProof[i] = StorageResult{key, &hexutil.Big{}, []string{}}
		}
	}

	// create the accountProof
	accountProof, proofErr := state.GetProof(address)
	if proofErr != nil {
		return nil, proofErr
	}

	return &AccountResult{
		Address:      address,
		AccountProof: toHexSlice(accountProof),
		Balance:      (*hexutil.Big)(state.GetBalance(address)),
		CodeHash:     codeHash,
		Nonce:        hexutil.Uint64(state.GetNonce(address)),
		StorageHash:  storageHash,
		StorageProof: storageProof,
	}, state.Error()
}

// GetHeaderByNumber returns the requested canonical block header.
// * When blockNr is -1 the chain head is returned.
// * When blockNr is -2 the pending chain head is returned.
func (s *PublicBlockChainAPI) GetHeaderByNumber(ctx context.Context, number rpc.BlockNumber) (map[string]interface{}, error) {
	header, err := s.b.HeaderByNumber(ctx, number)
	if header != nil && err == nil {
		response := s.rpcMarshalHeader(ctx, header)
		if number == rpc.PendingBlockNumber {
			// Pending header need to nil out a few fields
			for _, field := range []string{"hash", "nonce", "miner"} {
				response[field] = nil
			}
		}
		return response, err
	}
	return nil, err
}

// GetHeaderByHash returns the requested header by hash.
func (s *PublicBlockChainAPI) GetHeaderByHash(ctx context.Context, hash common.Hash) map[string]interface{} {
	header, _ := s.b.HeaderByHash(ctx, hash)
	if header != nil {
		return s.rpcMarshalHeader(ctx, header)
	}
	return nil
}

// GetBlockByNumber returns the requested canonical block.
// * When blockNr is -1 the chain head is returned.
// * When blockNr is -2 the pending chain head is returned.
// * When fullTx is true all transactions in the block are returned, otherwise
//   only the transaction hash is returned.
func (s *PublicBlockChainAPI) GetBlockByNumber(ctx context.Context, number rpc.BlockNumber, fullTx bool) (map[string]interface{}, error) {
	block, err := s.b.BlockByNumber(ctx, number)
	if block != nil && err == nil {
		response, err := s.rpcMarshalBlock(ctx, block, true, fullTx)
		if err == nil && number == rpc.PendingBlockNumber {
			// Pending blocks need to nil out a few fields
			for _, field := range []string{"hash", "nonce", "miner"} {
				response[field] = nil
			}
		}
		return response, err
	}
	return nil, err
}

// GetBlockByHash returns the requested block. When fullTx is true all transactions in the block are returned in full
// detail, otherwise only the transaction hash is returned.
func (s *PublicBlockChainAPI) GetBlockByHash(ctx context.Context, hash common.Hash, fullTx bool) (map[string]interface{}, error) {
	block, err := s.b.BlockByHash(ctx, hash)
	if block != nil {
		return s.rpcMarshalBlock(ctx, block, true, fullTx)
	}
	return nil, err
}

func (s *PublicBlockChainAPI) Health() bool {
	if rpc.RpcServingTimer != nil {
		return rpc.RpcServingTimer.Percentile(0.75) < float64(UnHealthyTimeout)
	}
	return true
}

// GetUncleByBlockNumberAndIndex returns the uncle block for the given block hash and index.
func (s *PublicBlockChainAPI) GetUncleByBlockNumberAndIndex(ctx context.Context, blockNr rpc.BlockNumber, index hexutil.Uint) (map[string]interface{}, error) {
	block, err := s.b.BlockByNumber(ctx, blockNr)
	if block != nil {
		uncles := block.Uncles()
		if index >= hexutil.Uint(len(uncles)) {
			log.Debug("Requested uncle not found", "number", blockNr, "hash", block.Hash(), "index", index)
			return nil, nil
		}
		block = types.NewBlockWithHeader(uncles[index])
		return s.rpcMarshalBlock(ctx, block, false, false)
	}
	return nil, err
}

// GetUncleByBlockHashAndIndex returns the uncle block for the given block hash and index.
func (s *PublicBlockChainAPI) GetUncleByBlockHashAndIndex(ctx context.Context, blockHash common.Hash, index hexutil.Uint) (map[string]interface{}, error) {
	block, err := s.b.BlockByHash(ctx, blockHash)
	if block != nil {
		uncles := block.Uncles()
		if index >= hexutil.Uint(len(uncles)) {
			log.Debug("Requested uncle not found", "number", block.Number(), "hash", blockHash, "index", index)
			return nil, nil
		}
		block = types.NewBlockWithHeader(uncles[index])
		return s.rpcMarshalBlock(ctx, block, false, false)
	}
	return nil, err
}

// GetUncleCountByBlockNumber returns number of uncles in the block for the given block number
func (s *PublicBlockChainAPI) GetUncleCountByBlockNumber(ctx context.Context, blockNr rpc.BlockNumber) *hexutil.Uint {
	if block, _ := s.b.BlockByNumber(ctx, blockNr); block != nil {
		n := hexutil.Uint(len(block.Uncles()))
		return &n
	}
	return nil
}

// GetUncleCountByBlockHash returns number of uncles in the block for the given block hash
func (s *PublicBlockChainAPI) GetUncleCountByBlockHash(ctx context.Context, blockHash common.Hash) *hexutil.Uint {
	if block, _ := s.b.BlockByHash(ctx, blockHash); block != nil {
		n := hexutil.Uint(len(block.Uncles()))
		return &n
	}
	return nil
}

// GetCode returns the code stored at the given address in the state for the given block number.
func (s *PublicBlockChainAPI) GetCode(ctx context.Context, address common.Address, blockNrOrHash rpc.BlockNumberOrHash) (hexutil.Bytes, error) {
	state, _, err := s.b.StateAndHeaderByNumberOrHash(ctx, blockNrOrHash)
	if state == nil || err != nil {
		return nil, err
	}
	code := state.GetCode(address)
	return code, state.Error()
}

// GetStorageAt returns the storage from the state at the given address, key and
// block number. The rpc.LatestBlockNumber and rpc.PendingBlockNumber meta block
// numbers are also allowed.
func (s *PublicBlockChainAPI) GetStorageAt(ctx context.Context, address common.Address, key string, blockNrOrHash rpc.BlockNumberOrHash) (hexutil.Bytes, error) {
	state, _, err := s.b.StateAndHeaderByNumberOrHash(ctx, blockNrOrHash)
	if state == nil || err != nil {
		return nil, err
	}
	res := state.GetState(address, common.HexToHash(key))
	return res[:], state.Error()
}

// OverrideAccount indicates the overriding fields of account during the execution
// of a message call.
// Note, state and stateDiff can't be specified at the same time. If state is
// set, message execution will only use the data in the given state. Otherwise
// if statDiff is set, all diff will be applied first and then execute the call
// message.
type OverrideAccount struct {
	Nonce     *hexutil.Uint64              `json:"nonce"`
	Code      *hexutil.Bytes               `json:"code"`
	Balance   **hexutil.Big                `json:"balance"`
	State     *map[common.Hash]common.Hash `json:"state"`
	StateDiff *map[common.Hash]common.Hash `json:"stateDiff"`
}

// StateOverride is the collection of overridden accounts.
type StateOverride map[common.Address]OverrideAccount

// Apply overrides the fields of specified accounts into the given state.
func (diff *StateOverride) Apply(state *state.StateDB) error {
	if diff == nil {
		return nil
	}
	for addr, account := range *diff {
		// Override account nonce.
		if account.Nonce != nil {
			state.SetNonce(addr, uint64(*account.Nonce))
		}
		// Override account(contract) code.
		if account.Code != nil {
			state.SetCode(addr, *account.Code)
		}
		// Override account balance.
		if account.Balance != nil {
			state.SetBalance(addr, (*big.Int)(*account.Balance))
		}
		if account.State != nil && account.StateDiff != nil {
			return fmt.Errorf("account %s has both 'state' and 'stateDiff'", addr.Hex())
		}
		// Replace entire state if caller requires.
		if account.State != nil {
			state.SetStorage(addr, *account.State)
		}
		// Apply state diff into specified accounts.
		if account.StateDiff != nil {
			for key, value := range *account.StateDiff {
				state.SetState(addr, key, value)
			}
		}
	}
	return nil
}

func DoCall(ctx context.Context, b Backend, args TransactionArgs, blockNrOrHash rpc.BlockNumberOrHash, overrides *StateOverride, timeout time.Duration, globalGasCap uint64) (*core.ExecutionResult, error) {
	defer func(start time.Time) { log.Debug("Executing EVM call finished", "runtime", time.Since(start)) }(time.Now())

	state, header, err := b.StateAndHeaderByNumberOrHash(ctx, blockNrOrHash)
	if state == nil || err != nil {
		return nil, err
	}
	if err := overrides.Apply(state); err != nil {
		return nil, err
	}
	// Setup context so it may be cancelled the call has completed
	// or, in case of unmetered gas, setup a context with a timeout.
	var cancel context.CancelFunc
	if timeout > 0 {
		ctx, cancel = context.WithTimeout(ctx, timeout)
	} else {
		ctx, cancel = context.WithCancel(ctx)
	}
	// Make sure the context is cancelled when the call has completed
	// this makes sure resources are cleaned up.
	defer cancel()

	// Get a new instance of the EVM.
	msg, err := args.ToMessage(globalGasCap, header.BaseFee)
	if err != nil {
		return nil, err
	}
	evm, vmError, err := b.GetEVM(ctx, msg, state, header, &vm.Config{NoBaseFee: true})
	if err != nil {
		return nil, err
	}
	// Wait for the context to be done and cancel the evm. Even if the
	// EVM has finished, cancelling may be done (repeatedly)
	gopool.Submit(func() {
		<-ctx.Done()
		evm.Cancel()
	})

	// Execute the message.
	gp := new(core.GasPool).AddGas(math.MaxUint64)
	result, err := core.ApplyMessage(evm, msg, gp)
	if err := vmError(); err != nil {
		return nil, err
	}

	// If the timer caused an abort, return an appropriate error message
	if evm.Cancelled() {
		return nil, fmt.Errorf("execution aborted (timeout = %v)", timeout)
	}
	if err != nil {
		return result, fmt.Errorf("err: %w (supplied gas %d)", err, msg.Gas())
	}
	return result, nil
}

func newRevertError(result *core.ExecutionResult) *revertError {
	reason, errUnpack := abi.UnpackRevert(result.Revert())
	err := errors.New("execution reverted")
	if errUnpack == nil {
		err = fmt.Errorf("execution reverted: %v", reason)
	}
	return &revertError{
		error:  err,
		reason: hexutil.Encode(result.Revert()),
	}
}

// revertError is an API error that encompassas an EVM revertal with JSON error
// code and a binary data blob.
type revertError struct {
	error
	reason string // revert reason hex encoded
}

// ErrorCode returns the JSON error code for a revertal.
// See: https://github.com/ethereum/wiki/wiki/JSON-RPC-Error-Codes-Improvement-Proposal
func (e *revertError) ErrorCode() int {
	return 3
}

// ErrorData returns the hex encoded revert reason.
func (e *revertError) ErrorData() interface{} {
	return e.reason
}

// Call executes the given transaction on the state for the given block number.
//
// Additionally, the caller can specify a batch of contract for fields overriding.
//
// Note, this function doesn't make and changes in the state/blockchain and is
// useful to execute and retrieve values.
func (s *PublicBlockChainAPI) Call(ctx context.Context, args TransactionArgs, blockNrOrHash rpc.BlockNumberOrHash, overrides *StateOverride) (hexutil.Bytes, error) {
	result, err := DoCall(ctx, s.b, args, blockNrOrHash, overrides, s.b.RPCEVMTimeout(), s.b.RPCGasCap())
	if err != nil {
		return nil, err
	}
	// If the result contains a revert reason, try to unpack and return it.
	if len(result.Revert()) > 0 {
		return nil, newRevertError(result)
	}
	return result.Return(), result.Err
}

func DoEstimateGas(ctx context.Context, b Backend, args TransactionArgs, blockNrOrHash rpc.BlockNumberOrHash, gasCap uint64) (hexutil.Uint64, error) {
	// Binary search the gas requirement, as it may be higher than the amount used
	var (
		lo  uint64 = params.TxGas - 1
		hi  uint64
		cap uint64
	)
	// Use zero address if sender unspecified.
	if args.From == nil {
		args.From = new(common.Address)
	}
	// Determine the highest gas limit can be used during the estimation.
	if args.Gas != nil && uint64(*args.Gas) >= params.TxGas {
		hi = uint64(*args.Gas)
	} else {
		// Retrieve the block to act as the gas ceiling
		block, err := b.BlockByNumberOrHash(ctx, blockNrOrHash)
		if err != nil {
			return 0, err
		}
		if block == nil {
			return 0, errors.New("block not found")
		}
		hi = block.GasLimit()
	}
	// Normalize the max fee per gas the call is willing to spend.
	var feeCap *big.Int
	if args.GasPrice != nil && (args.MaxFeePerGas != nil || args.MaxPriorityFeePerGas != nil) {
		return 0, errors.New("both gasPrice and (maxFeePerGas or maxPriorityFeePerGas) specified")
	} else if args.GasPrice != nil {
		feeCap = args.GasPrice.ToInt()
	} else if args.MaxFeePerGas != nil {
		feeCap = args.MaxFeePerGas.ToInt()
	} else {
		feeCap = common.Big0
	}
	// Recap the highest gas limit with account's available balance.
	if feeCap.BitLen() != 0 {
		state, _, err := b.StateAndHeaderByNumberOrHash(ctx, blockNrOrHash)
		if err != nil {
			return 0, err
		}
		balance := state.GetBalance(*args.From) // from can't be nil
		available := new(big.Int).Set(balance)
		if args.Value != nil {
			if args.Value.ToInt().Cmp(available) >= 0 {
				return 0, errors.New("insufficient funds for transfer")
			}
			available.Sub(available, args.Value.ToInt())
		}
		allowance := new(big.Int).Div(available, feeCap)

		// If the allowance is larger than maximum uint64, skip checking
		if allowance.IsUint64() && hi > allowance.Uint64() {
			transfer := args.Value
			if transfer == nil {
				transfer = new(hexutil.Big)
			}
			log.Warn("Gas estimation capped by limited funds", "original", hi, "balance", balance,
				"sent", transfer.ToInt(), "maxFeePerGas", feeCap, "fundable", allowance)
			hi = allowance.Uint64()
		}
	}
	// Recap the highest gas allowance with specified gascap.
	if gasCap != 0 && hi > gasCap {
		log.Debug("Caller gas above allowance, capping", "requested", hi, "cap", gasCap)
		hi = gasCap
	}
	cap = hi

	// Create a helper to check if a gas allowance results in an executable transaction
	executable := func(gas uint64) (bool, *core.ExecutionResult, error) {
		args.Gas = (*hexutil.Uint64)(&gas)

		result, err := DoCall(ctx, b, args, blockNrOrHash, nil, 0, gasCap)
		if err != nil {
			if errors.Is(err, core.ErrIntrinsicGas) {
				return true, nil, nil // Special case, raise gas limit
			}
			return true, nil, err // Bail out
		}
		return result.Failed(), result, nil
	}
	// Execute the binary search and hone in on an executable gas limit
	for lo+1 < hi {
		mid := (hi + lo) / 2
		failed, _, err := executable(mid)

		// If the error is not nil(consensus error), it means the provided message
		// call or transaction will never be accepted no matter how much gas it is
		// assigned. Return the error directly, don't struggle any more.
		if err != nil {
			return 0, err
		}
		if failed {
			lo = mid
		} else {
			hi = mid
		}
	}
	// Reject the transaction as invalid if it still fails at the highest allowance
	if hi == cap {
		failed, result, err := executable(hi)
		if err != nil {
			return 0, err
		}
		if failed {
			if result != nil && result.Err != vm.ErrOutOfGas {
				if len(result.Revert()) > 0 {
					return 0, newRevertError(result)
				}
				return 0, result.Err
			}
			// Otherwise, the specified gas cap is too low
			return 0, fmt.Errorf("gas required exceeds allowance (%d)", cap)
		}
	}
	return hexutil.Uint64(hi), nil
}

// EstimateGas returns an estimate of the amount of gas needed to execute the
// given transaction against the current pending block.
func (s *PublicBlockChainAPI) EstimateGas(ctx context.Context, args TransactionArgs, blockNrOrHash *rpc.BlockNumberOrHash) (hexutil.Uint64, error) {
	bNrOrHash := rpc.BlockNumberOrHashWithNumber(rpc.PendingBlockNumber)
	if blockNrOrHash != nil {
		bNrOrHash = *blockNrOrHash
	}
	return DoEstimateGas(ctx, s.b, args, bNrOrHash, s.b.RPCGasCap())
}

// GetDiffAccounts returns changed accounts in a specific block number.
func (s *PublicBlockChainAPI) GetDiffAccounts(ctx context.Context, blockNr rpc.BlockNumber) ([]common.Address, error) {
	if s.b.Chain() == nil {
		return nil, fmt.Errorf("blockchain not support get diff accounts")
	}

	header, err := s.b.HeaderByNumber(ctx, blockNr)
	if err != nil {
		return nil, fmt.Errorf("block not found for block number (%d): %v", blockNr, err)
	}

	accounts, err := s.b.Chain().GetDiffAccounts(header.Hash())
	if err == nil || !errors.Is(err, core.ErrDiffLayerNotFound) {
		return accounts, err
	}

	// Replay the block when diff layer not found, it is very slow.
	block, err := s.b.BlockByNumber(ctx, blockNr)
	if err != nil {
		return nil, fmt.Errorf("block not found for block number (%d): %v", blockNr, err)
	}
	_, statedb, err := s.replay(ctx, block, nil)
	if err != nil {
		return nil, err
	}
	return statedb.GetDirtyAccounts(), nil
}

func (s *PublicBlockChainAPI) needToReplay(ctx context.Context, block *types.Block, accounts []common.Address) (bool, error) {
	receipts, err := s.b.GetReceipts(ctx, block.Hash())
	if err != nil || len(receipts) != len(block.Transactions()) {
		return false, fmt.Errorf("receipt incorrect for block number (%d): %v", block.NumberU64(), err)
	}

	accountSet := make(map[common.Address]struct{}, len(accounts))
	for _, account := range accounts {
		accountSet[account] = struct{}{}
	}
	spendValueMap := make(map[common.Address]int64, len(accounts))
	receiveValueMap := make(map[common.Address]int64, len(accounts))

	signer := types.MakeSigner(s.b.ChainConfig(), block.Number())
	for index, tx := range block.Transactions() {
		receipt := receipts[index]
		from, err := types.Sender(signer, tx)
		if err != nil {
			return false, fmt.Errorf("get sender for tx failed: %v", err)
		}

		if _, exists := accountSet[from]; exists {
			spendValueMap[from] += int64(receipt.GasUsed) * tx.GasPrice().Int64()
			if receipt.Status == types.ReceiptStatusSuccessful {
				spendValueMap[from] += tx.Value().Int64()
			}
		}

		if tx.To() == nil {
			continue
		}

		if _, exists := accountSet[*tx.To()]; exists && receipt.Status == types.ReceiptStatusSuccessful {
			receiveValueMap[*tx.To()] += tx.Value().Int64()
		}
	}

	parent, err := s.b.BlockByHash(ctx, block.ParentHash())
	if err != nil {
		return false, fmt.Errorf("block not found for block number (%d): %v", block.NumberU64()-1, err)
	}
	parentState, err := s.b.Chain().StateAt(parent.Root())
	if err != nil {
		return false, fmt.Errorf("statedb not found for block number (%d): %v", block.NumberU64()-1, err)
	}
	currentState, err := s.b.Chain().StateAt(block.Root())
	if err != nil {
		return false, fmt.Errorf("statedb not found for block number (%d): %v", block.NumberU64(), err)
	}
	for _, account := range accounts {
		parentBalance := parentState.GetBalance(account).Int64()
		currentBalance := currentState.GetBalance(account).Int64()
		if receiveValueMap[account]-spendValueMap[account] != currentBalance-parentBalance {
			return true, nil
		}
	}

	return false, nil
}

func (s *PublicBlockChainAPI) replay(ctx context.Context, block *types.Block, accounts []common.Address) (*types.DiffAccountsInBlock, *state.StateDB, error) {
	result := &types.DiffAccountsInBlock{
		Number:       block.NumberU64(),
		BlockHash:    block.Hash(),
		Transactions: make([]types.DiffAccountsInTx, 0),
	}

	parent, err := s.b.BlockByHash(ctx, block.ParentHash())
	if err != nil {
		return nil, nil, fmt.Errorf("block not found for block number (%d): %v", block.NumberU64()-1, err)
	}
	statedb, err := s.b.Chain().StateAt(parent.Root())
	if err != nil {
		return nil, nil, fmt.Errorf("state not found for block number (%d): %v", block.NumberU64()-1, err)
	}

	accountSet := make(map[common.Address]struct{}, len(accounts))
	for _, account := range accounts {
		accountSet[account] = struct{}{}
	}

	// Recompute transactions.
	signer := types.MakeSigner(s.b.ChainConfig(), block.Number())
	for _, tx := range block.Transactions() {
		// Skip data empty tx and to is one of the interested accounts tx.
		skip := false
		if len(tx.Data()) == 0 {
			skip = true
		} else if to := tx.To(); to != nil {
			if _, exists := accountSet[*to]; exists {
				skip = true
			}
		}

		diffTx := types.DiffAccountsInTx{
			TxHash:   tx.Hash(),
			Accounts: make(map[common.Address]*big.Int, len(accounts)),
		}

		if !skip {
			// Record account balance
			for _, account := range accounts {
				diffTx.Accounts[account] = statedb.GetBalance(account)
			}
		}

		// Apply transaction
		msg, _ := tx.AsMessage(signer, parent.Header().BaseFee)
		txContext := core.NewEVMTxContext(msg)
		context := core.NewEVMBlockContext(block.Header(), s.b.Chain(), nil)
		vmenv := vm.NewEVM(context, txContext, statedb, s.b.ChainConfig(), vm.Config{})

		if posa, ok := s.b.Engine().(consensus.PoSA); ok {
			if isSystem, _ := posa.IsSystemTransaction(tx, block.Header()); isSystem {
				balance := statedb.GetBalance(consensus.SystemAddress)
				if balance.Cmp(common.Big0) > 0 {
					statedb.SetBalance(consensus.SystemAddress, big.NewInt(0))
					statedb.AddBalance(block.Header().Coinbase, balance)
				}
			}
		}

		if _, err := core.ApplyMessage(vmenv, msg, new(core.GasPool).AddGas(tx.Gas())); err != nil {
			return nil, nil, fmt.Errorf("transaction %#x failed: %v", tx.Hash(), err)
		}
		statedb.Finalise(vmenv.ChainConfig().IsEIP158(block.Number()))

		if !skip {
			// Compute account balance diff.
			for _, account := range accounts {
				diffTx.Accounts[account] = new(big.Int).Sub(statedb.GetBalance(account), diffTx.Accounts[account])
				if diffTx.Accounts[account].Cmp(big.NewInt(0)) == 0 {
					delete(diffTx.Accounts, account)
				}
			}

			if len(diffTx.Accounts) != 0 {
				result.Transactions = append(result.Transactions, diffTx)
			}
		}
	}

	return result, statedb, nil
}

// GetDiffAccountsWithScope returns detailed changes of some interested accounts in a specific block number.
func (s *PublicBlockChainAPI) GetDiffAccountsWithScope(ctx context.Context, blockNr rpc.BlockNumber, accounts []common.Address) (*types.DiffAccountsInBlock, error) {
	if s.b.Chain() == nil {
		return nil, fmt.Errorf("blockchain not support get diff accounts")
	}

	block, err := s.b.BlockByNumber(ctx, blockNr)
	if err != nil {
		return nil, fmt.Errorf("block not found for block number (%d): %v", blockNr, err)
	}

	needReplay, err := s.needToReplay(ctx, block, accounts)
	if err != nil {
		return nil, err
	}
	if !needReplay {
		return &types.DiffAccountsInBlock{
			Number:       uint64(blockNr),
			BlockHash:    block.Hash(),
			Transactions: make([]types.DiffAccountsInTx, 0),
		}, nil
	}

	result, _, err := s.replay(ctx, block, accounts)
	return result, err
}

<<<<<<< HEAD
// GetJustifiedHeader returns the highest justified block before the input block.
func (s *PublicBlockChainAPI) GetJustifiedHeader(ctx context.Context, blockNrOrHash *rpc.BlockNumberOrHash) (*types.Header, error) {
	bNrOrHash := rpc.BlockNumberOrHashWithNumber(rpc.LatestBlockNumber)
	if blockNrOrHash != nil {
		bNrOrHash = *blockNrOrHash
	}

	// Retrieve the block to act as the gas ceiling
	header, err := s.b.HeaderByNumberOrHash(ctx, bNrOrHash)
	if err != nil {
		return nil, err
	}
	if header == nil {
		return nil, errors.New("block header not found")
	}

	if posa, ok := s.b.Engine().(consensus.PoSA); ok {
		return posa.GetJustifiedHeader(s.b.Chain(), header), nil
	}

	// Not support.
	return nil, nil
}

// GetFinalizedHeader returns the highest finalized block header before the input block.
func (s *PublicBlockChainAPI) GetFinalizedHeader(ctx context.Context, blockNrOrHash *rpc.BlockNumberOrHash) (*types.Header, error) {
	bNrOrHash := rpc.BlockNumberOrHashWithNumber(rpc.LatestBlockNumber)
	if blockNrOrHash != nil {
		bNrOrHash = *blockNrOrHash
	}

	// Retrieve the block to act as the gas ceiling
	header, err := s.b.HeaderByNumberOrHash(ctx, bNrOrHash)
	if err != nil {
		return nil, err
	}
	if header == nil {
		return nil, errors.New("block header not found")
	}

	if posa, ok := s.b.Engine().(consensus.PoSA); ok {
		return posa.GetFinalizedHeader(s.b.Chain(), header, types.NaturallyFinalizedDist), nil
	}

	// Not support.
	return nil, nil
=======
func (s *PublicBlockChainAPI) GetVerifyResult(ctx context.Context, blockNr rpc.BlockNumber, blockHash common.Hash, diffHash common.Hash) *core.VerifyResult {
	return s.b.Chain().GetVerifyResult(uint64(blockNr), blockHash, diffHash)
>>>>>>> fd1d1e35
}

// ExecutionResult groups all structured logs emitted by the EVM
// while replaying a transaction in debug mode as well as transaction
// execution status, the amount of gas used and the return value
type ExecutionResult struct {
	Gas         uint64         `json:"gas"`
	Failed      bool           `json:"failed"`
	ReturnValue string         `json:"returnValue"`
	StructLogs  []StructLogRes `json:"structLogs"`
}

// StructLogRes stores a structured log emitted by the EVM while replaying a
// transaction in debug mode
type StructLogRes struct {
	Pc      uint64             `json:"pc"`
	Op      string             `json:"op"`
	Gas     uint64             `json:"gas"`
	GasCost uint64             `json:"gasCost"`
	Depth   int                `json:"depth"`
	Error   string             `json:"error,omitempty"`
	Stack   *[]string          `json:"stack,omitempty"`
	Memory  *[]string          `json:"memory,omitempty"`
	Storage *map[string]string `json:"storage,omitempty"`
}

// FormatLogs formats EVM returned structured logs for json output
func FormatLogs(logs []logger.StructLog) []StructLogRes {
	formatted := make([]StructLogRes, len(logs))
	for index, trace := range logs {
		formatted[index] = StructLogRes{
			Pc:      trace.Pc,
			Op:      trace.Op.String(),
			Gas:     trace.Gas,
			GasCost: trace.GasCost,
			Depth:   trace.Depth,
			Error:   trace.ErrorString(),
		}
		if trace.Stack != nil {
			stack := make([]string, len(trace.Stack))
			for i, stackValue := range trace.Stack {
				stack[i] = stackValue.Hex()
			}
			formatted[index].Stack = &stack
		}
		if trace.Memory != nil {
			memory := make([]string, 0, (len(trace.Memory)+31)/32)
			for i := 0; i+32 <= len(trace.Memory); i += 32 {
				memory = append(memory, fmt.Sprintf("%x", trace.Memory[i:i+32]))
			}
			formatted[index].Memory = &memory
		}
		if trace.Storage != nil {
			storage := make(map[string]string)
			for i, storageValue := range trace.Storage {
				storage[fmt.Sprintf("%x", i)] = fmt.Sprintf("%x", storageValue)
			}
			formatted[index].Storage = &storage
		}
	}
	return formatted
}

// RPCMarshalHeader converts the given header to the RPC output .
func RPCMarshalHeader(head *types.Header) map[string]interface{} {
	result := map[string]interface{}{
		"number":           (*hexutil.Big)(head.Number),
		"hash":             head.Hash(),
		"parentHash":       head.ParentHash,
		"nonce":            head.Nonce,
		"mixHash":          head.MixDigest,
		"sha3Uncles":       head.UncleHash,
		"logsBloom":        head.Bloom,
		"stateRoot":        head.Root,
		"miner":            head.Coinbase,
		"difficulty":       (*hexutil.Big)(head.Difficulty),
		"extraData":        hexutil.Bytes(head.Extra),
		"size":             hexutil.Uint64(head.Size()),
		"gasLimit":         hexutil.Uint64(head.GasLimit),
		"gasUsed":          hexutil.Uint64(head.GasUsed),
		"timestamp":        hexutil.Uint64(head.Time),
		"transactionsRoot": head.TxHash,
		"receiptsRoot":     head.ReceiptHash,
	}

	if head.BaseFee != nil {
		result["baseFeePerGas"] = (*hexutil.Big)(head.BaseFee)
	}

	return result
}

// RPCMarshalBlock converts the given block to the RPC output which depends on fullTx. If inclTx is true transactions are
// returned. When fullTx is true the returned block contains full transaction details, otherwise it will only contain
// transaction hashes.
func RPCMarshalBlock(block *types.Block, inclTx bool, fullTx bool, config *params.ChainConfig) (map[string]interface{}, error) {
	fields := RPCMarshalHeader(block.Header())
	fields["size"] = hexutil.Uint64(block.Size())

	if inclTx {
		formatTx := func(tx *types.Transaction) (interface{}, error) {
			return tx.Hash(), nil
		}
		if fullTx {
			formatTx = func(tx *types.Transaction) (interface{}, error) {
				return newRPCTransactionFromBlockHash(block, tx.Hash(), config), nil
			}
		}
		txs := block.Transactions()
		transactions := make([]interface{}, len(txs))
		var err error
		for i, tx := range txs {
			if transactions[i], err = formatTx(tx); err != nil {
				return nil, err
			}
		}
		fields["transactions"] = transactions
	}
	uncles := block.Uncles()
	uncleHashes := make([]common.Hash, len(uncles))
	for i, uncle := range uncles {
		uncleHashes[i] = uncle.Hash()
	}
	fields["uncles"] = uncleHashes

	return fields, nil
}

// rpcMarshalHeader uses the generalized output filler, then adds the total difficulty field, which requires
// a `PublicBlockchainAPI`.
func (s *PublicBlockChainAPI) rpcMarshalHeader(ctx context.Context, header *types.Header) map[string]interface{} {
	fields := RPCMarshalHeader(header)
	fields["totalDifficulty"] = (*hexutil.Big)(s.b.GetTd(ctx, header.Hash()))
	return fields
}

// rpcMarshalBlock uses the generalized output filler, then adds the total difficulty field, which requires
// a `PublicBlockchainAPI`.
func (s *PublicBlockChainAPI) rpcMarshalBlock(ctx context.Context, b *types.Block, inclTx bool, fullTx bool) (map[string]interface{}, error) {
	fields, err := RPCMarshalBlock(b, inclTx, fullTx, s.b.ChainConfig())
	if err != nil {
		return nil, err
	}
	if inclTx {
		fields["totalDifficulty"] = (*hexutil.Big)(s.b.GetTd(ctx, b.Hash()))
	}
	return fields, err
}

// RPCTransaction represents a transaction that will serialize to the RPC representation of a transaction
type RPCTransaction struct {
	BlockHash        *common.Hash      `json:"blockHash"`
	BlockNumber      *hexutil.Big      `json:"blockNumber"`
	From             common.Address    `json:"from"`
	Gas              hexutil.Uint64    `json:"gas"`
	GasPrice         *hexutil.Big      `json:"gasPrice"`
	GasFeeCap        *hexutil.Big      `json:"maxFeePerGas,omitempty"`
	GasTipCap        *hexutil.Big      `json:"maxPriorityFeePerGas,omitempty"`
	Hash             common.Hash       `json:"hash"`
	Input            hexutil.Bytes     `json:"input"`
	Nonce            hexutil.Uint64    `json:"nonce"`
	To               *common.Address   `json:"to"`
	TransactionIndex *hexutil.Uint64   `json:"transactionIndex"`
	Value            *hexutil.Big      `json:"value"`
	Type             hexutil.Uint64    `json:"type"`
	Accesses         *types.AccessList `json:"accessList,omitempty"`
	ChainID          *hexutil.Big      `json:"chainId,omitempty"`
	V                *hexutil.Big      `json:"v"`
	R                *hexutil.Big      `json:"r"`
	S                *hexutil.Big      `json:"s"`
}

// newRPCTransaction returns a transaction that will serialize to the RPC
// representation, with the given location metadata set (if available).
func newRPCTransaction(tx *types.Transaction, blockHash common.Hash, blockNumber uint64, index uint64, baseFee *big.Int, config *params.ChainConfig) *RPCTransaction {
	signer := types.MakeSigner(config, big.NewInt(0).SetUint64(blockNumber))
	from, _ := types.Sender(signer, tx)
	v, r, s := tx.RawSignatureValues()
	result := &RPCTransaction{
		Type:     hexutil.Uint64(tx.Type()),
		From:     from,
		Gas:      hexutil.Uint64(tx.Gas()),
		GasPrice: (*hexutil.Big)(tx.GasPrice()),
		Hash:     tx.Hash(),
		Input:    hexutil.Bytes(tx.Data()),
		Nonce:    hexutil.Uint64(tx.Nonce()),
		To:       tx.To(),
		Value:    (*hexutil.Big)(tx.Value()),
		V:        (*hexutil.Big)(v),
		R:        (*hexutil.Big)(r),
		S:        (*hexutil.Big)(s),
	}
	if blockHash != (common.Hash{}) {
		result.BlockHash = &blockHash
		result.BlockNumber = (*hexutil.Big)(new(big.Int).SetUint64(blockNumber))
		result.TransactionIndex = (*hexutil.Uint64)(&index)
	}
	switch tx.Type() {
	case types.AccessListTxType:
		al := tx.AccessList()
		result.Accesses = &al
		result.ChainID = (*hexutil.Big)(tx.ChainId())
	case types.DynamicFeeTxType:
		al := tx.AccessList()
		result.Accesses = &al
		result.ChainID = (*hexutil.Big)(tx.ChainId())
		result.GasFeeCap = (*hexutil.Big)(tx.GasFeeCap())
		result.GasTipCap = (*hexutil.Big)(tx.GasTipCap())
		// if the transaction has been mined, compute the effective gas price
		if baseFee != nil && blockHash != (common.Hash{}) {
			// price = min(tip, gasFeeCap - baseFee) + baseFee
			price := math.BigMin(new(big.Int).Add(tx.GasTipCap(), baseFee), tx.GasFeeCap())
			result.GasPrice = (*hexutil.Big)(price)
		} else {
			result.GasPrice = (*hexutil.Big)(tx.GasFeeCap())
		}
	}
	return result
}

// newRPCPendingTransaction returns a pending transaction that will serialize to the RPC representation
func newRPCPendingTransaction(tx *types.Transaction, current *types.Header, config *params.ChainConfig) *RPCTransaction {
	var baseFee *big.Int
	blockNumber := uint64(0)
	if current != nil {
		baseFee = misc.CalcBaseFee(config, current)
		blockNumber = current.Number.Uint64()
	}
	return newRPCTransaction(tx, common.Hash{}, blockNumber, 0, baseFee, config)
}

// newRPCTransactionsFromBlockIndex returns transactions that will serialize to the RPC representation.
func newRPCTransactionsFromBlockIndex(b *types.Block, config *params.ChainConfig) []*RPCTransaction {
	txs := b.Transactions()
	result := make([]*RPCTransaction, 0, len(txs))

	for idx, tx := range txs {
		result = append(result, newRPCTransaction(tx, b.Hash(), b.NumberU64(), uint64(idx), b.BaseFee(), config))
	}
	return result
}

// newRPCTransactionFromBlockIndex returns a transaction that will serialize to the RPC representation.
func newRPCTransactionFromBlockIndex(b *types.Block, index uint64, config *params.ChainConfig) *RPCTransaction {
	txs := b.Transactions()
	if index >= uint64(len(txs)) {
		return nil
	}
	return newRPCTransaction(txs[index], b.Hash(), b.NumberU64(), index, b.BaseFee(), config)
}

// newRPCRawTransactionFromBlockIndex returns the bytes of a transaction given a block and a transaction index.
func newRPCRawTransactionFromBlockIndex(b *types.Block, index uint64) hexutil.Bytes {
	txs := b.Transactions()
	if index >= uint64(len(txs)) {
		return nil
	}
	blob, _ := txs[index].MarshalBinary()
	return blob
}

// newRPCTransactionFromBlockHash returns a transaction that will serialize to the RPC representation.
func newRPCTransactionFromBlockHash(b *types.Block, hash common.Hash, config *params.ChainConfig) *RPCTransaction {
	for idx, tx := range b.Transactions() {
		if tx.Hash() == hash {
			return newRPCTransactionFromBlockIndex(b, uint64(idx), config)
		}
	}
	return nil
}

// accessListResult returns an optional accesslist
// Its the result of the `debug_createAccessList` RPC call.
// It contains an error if the transaction itself failed.
type accessListResult struct {
	Accesslist *types.AccessList `json:"accessList"`
	Error      string            `json:"error,omitempty"`
	GasUsed    hexutil.Uint64    `json:"gasUsed"`
}

// CreateAccessList creates a EIP-2930 type AccessList for the given transaction.
// Reexec and BlockNrOrHash can be specified to create the accessList on top of a certain state.
func (s *PublicBlockChainAPI) CreateAccessList(ctx context.Context, args TransactionArgs, blockNrOrHash *rpc.BlockNumberOrHash) (*accessListResult, error) {
	bNrOrHash := rpc.BlockNumberOrHashWithNumber(rpc.PendingBlockNumber)
	if blockNrOrHash != nil {
		bNrOrHash = *blockNrOrHash
	}
	acl, gasUsed, vmerr, err := AccessList(ctx, s.b, bNrOrHash, args)
	if err != nil {
		return nil, err
	}
	result := &accessListResult{Accesslist: &acl, GasUsed: hexutil.Uint64(gasUsed)}
	if vmerr != nil {
		result.Error = vmerr.Error()
	}
	return result, nil
}

// AccessList creates an access list for the given transaction.
// If the accesslist creation fails an error is returned.
// If the transaction itself fails, an vmErr is returned.
func AccessList(ctx context.Context, b Backend, blockNrOrHash rpc.BlockNumberOrHash, args TransactionArgs) (acl types.AccessList, gasUsed uint64, vmErr error, err error) {
	// Retrieve the execution context
	db, header, err := b.StateAndHeaderByNumberOrHash(ctx, blockNrOrHash)
	if db == nil || err != nil {
		return nil, 0, nil, err
	}
	// If the gas amount is not set, extract this as it will depend on access
	// lists and we'll need to reestimate every time
	nogas := args.Gas == nil

	// Ensure any missing fields are filled, extract the recipient and input data
	if err := args.setDefaults(ctx, b); err != nil {
		return nil, 0, nil, err
	}
	var to common.Address
	if args.To != nil {
		to = *args.To
	} else {
		to = crypto.CreateAddress(args.from(), uint64(*args.Nonce))
	}
	isPostMerge := header.Difficulty.Cmp(common.Big0) == 0
	// Retrieve the precompiles since they don't need to be added to the access list
	precompiles := vm.ActivePrecompiles(b.ChainConfig().Rules(header.Number, isPostMerge))

	// Create an initial tracer
	prevTracer := logger.NewAccessListTracer(nil, args.from(), to, precompiles)
	if args.AccessList != nil {
		prevTracer = logger.NewAccessListTracer(*args.AccessList, args.from(), to, precompiles)
	}
	for {
		// Retrieve the current access list to expand
		accessList := prevTracer.AccessList()
		log.Trace("Creating access list", "input", accessList)

		// If no gas amount was specified, each unique access list needs it's own
		// gas calculation. This is quite expensive, but we need to be accurate
		// and it's convered by the sender only anyway.
		if nogas {
			args.Gas = nil
			if err := args.setDefaults(ctx, b); err != nil {
				return nil, 0, nil, err // shouldn't happen, just in case
			}
		}
		// Copy the original db so we don't modify it
		statedb := db.Copy()
		// Set the accesslist to the last al
		args.AccessList = &accessList
		msg, err := args.ToMessage(b.RPCGasCap(), header.BaseFee)
		if err != nil {
			return nil, 0, nil, err
		}

		// Apply the transaction with the access list tracer
		tracer := logger.NewAccessListTracer(accessList, args.from(), to, precompiles)
		config := vm.Config{Tracer: tracer, Debug: true, NoBaseFee: true}
		vmenv, _, err := b.GetEVM(ctx, msg, statedb, header, &config)
		if err != nil {
			return nil, 0, nil, err
		}
		res, err := core.ApplyMessage(vmenv, msg, new(core.GasPool).AddGas(msg.Gas()))
		if err != nil {
			return nil, 0, nil, fmt.Errorf("failed to apply transaction: %v err: %v", args.toTransaction().Hash(), err)
		}
		if tracer.Equal(prevTracer) {
			return accessList, res.UsedGas, res.Err, nil
		}
		prevTracer = tracer
	}
}

// PublicTransactionPoolAPI exposes methods for the RPC interface
type PublicTransactionPoolAPI struct {
	b         Backend
	nonceLock *AddrLocker
	signer    types.Signer
}

// NewPublicTransactionPoolAPI creates a new RPC service with methods specific for the transaction pool.
func NewPublicTransactionPoolAPI(b Backend, nonceLock *AddrLocker) *PublicTransactionPoolAPI {
	// The signer used by the API should always be the 'latest' known one because we expect
	// signers to be backwards-compatible with old transactions.
	signer := types.LatestSigner(b.ChainConfig())
	return &PublicTransactionPoolAPI{b, nonceLock, signer}
}

// GetBlockTransactionCountByNumber returns the number of transactions in the block with the given block number.
func (s *PublicTransactionPoolAPI) GetBlockTransactionCountByNumber(ctx context.Context, blockNr rpc.BlockNumber) *hexutil.Uint {
	if block, _ := s.b.BlockByNumber(ctx, blockNr); block != nil {
		n := hexutil.Uint(len(block.Transactions()))
		return &n
	}
	return nil
}

// GetBlockTransactionCountByHash returns the number of transactions in the block with the given hash.
func (s *PublicTransactionPoolAPI) GetBlockTransactionCountByHash(ctx context.Context, blockHash common.Hash) *hexutil.Uint {
	if block, _ := s.b.BlockByHash(ctx, blockHash); block != nil {
		n := hexutil.Uint(len(block.Transactions()))
		return &n
	}
	return nil
}

// GetTransactionsByBlockNumber returns all the transactions for the given block number.
func (s *PublicTransactionPoolAPI) GetTransactionsByBlockNumber(ctx context.Context, blockNr rpc.BlockNumber) []*RPCTransaction {
	if block, _ := s.b.BlockByNumber(ctx, blockNr); block != nil {
		return newRPCTransactionsFromBlockIndex(block, s.b.ChainConfig())
	}
	return nil
}

// GetTransactionByBlockNumberAndIndex returns the transaction for the given block number and index.
func (s *PublicTransactionPoolAPI) GetTransactionByBlockNumberAndIndex(ctx context.Context, blockNr rpc.BlockNumber, index hexutil.Uint) *RPCTransaction {
	if block, _ := s.b.BlockByNumber(ctx, blockNr); block != nil {
		return newRPCTransactionFromBlockIndex(block, uint64(index), s.b.ChainConfig())
	}
	return nil
}

// GetTransactionByBlockHashAndIndex returns the transaction for the given block hash and index.
func (s *PublicTransactionPoolAPI) GetTransactionByBlockHashAndIndex(ctx context.Context, blockHash common.Hash, index hexutil.Uint) *RPCTransaction {
	if block, _ := s.b.BlockByHash(ctx, blockHash); block != nil {
		return newRPCTransactionFromBlockIndex(block, uint64(index), s.b.ChainConfig())
	}
	return nil
}

// GetRawTransactionByBlockNumberAndIndex returns the bytes of the transaction for the given block number and index.
func (s *PublicTransactionPoolAPI) GetRawTransactionByBlockNumberAndIndex(ctx context.Context, blockNr rpc.BlockNumber, index hexutil.Uint) hexutil.Bytes {
	if block, _ := s.b.BlockByNumber(ctx, blockNr); block != nil {
		return newRPCRawTransactionFromBlockIndex(block, uint64(index))
	}
	return nil
}

// GetRawTransactionByBlockHashAndIndex returns the bytes of the transaction for the given block hash and index.
func (s *PublicTransactionPoolAPI) GetRawTransactionByBlockHashAndIndex(ctx context.Context, blockHash common.Hash, index hexutil.Uint) hexutil.Bytes {
	if block, _ := s.b.BlockByHash(ctx, blockHash); block != nil {
		return newRPCRawTransactionFromBlockIndex(block, uint64(index))
	}
	return nil
}

// GetTransactionCount returns the number of transactions the given address has sent for the given block number
func (s *PublicTransactionPoolAPI) GetTransactionCount(ctx context.Context, address common.Address, blockNrOrHash rpc.BlockNumberOrHash) (*hexutil.Uint64, error) {
	// Ask transaction pool for the nonce which includes pending transactions
	if blockNr, ok := blockNrOrHash.Number(); ok && blockNr == rpc.PendingBlockNumber {
		nonce, err := s.b.GetPoolNonce(ctx, address)
		if err != nil {
			return nil, err
		}
		return (*hexutil.Uint64)(&nonce), nil
	}
	// Resolve block number and use its state to ask for the nonce
	state, _, err := s.b.StateAndHeaderByNumberOrHash(ctx, blockNrOrHash)
	if state == nil || err != nil {
		return nil, err
	}
	nonce := state.GetNonce(address)
	return (*hexutil.Uint64)(&nonce), state.Error()
}

// GetTransactionByHash returns the transaction for the given hash
func (s *PublicTransactionPoolAPI) GetTransactionByHash(ctx context.Context, hash common.Hash) (*RPCTransaction, error) {
	// Try to return an already finalized transaction
	tx, blockHash, blockNumber, index, err := s.b.GetTransaction(ctx, hash)
	if err != nil {
		return nil, err
	}
	if tx != nil {
		header, err := s.b.HeaderByHash(ctx, blockHash)
		if err != nil {
			return nil, err
		}
		return newRPCTransaction(tx, blockHash, blockNumber, index, header.BaseFee, s.b.ChainConfig()), nil
	}
	// No finalized transaction, try to retrieve it from the pool
	if tx := s.b.GetPoolTransaction(hash); tx != nil {
		return newRPCPendingTransaction(tx, s.b.CurrentHeader(), s.b.ChainConfig()), nil
	}

	// Transaction unknown, return as such
	return nil, nil
}

// GetRawTransactionByHash returns the bytes of the transaction for the given hash.
func (s *PublicTransactionPoolAPI) GetRawTransactionByHash(ctx context.Context, hash common.Hash) (hexutil.Bytes, error) {
	// Retrieve a finalized transaction, or a pooled otherwise
	tx, _, _, _, err := s.b.GetTransaction(ctx, hash)
	if err != nil {
		return nil, err
	}
	if tx == nil {
		if tx = s.b.GetPoolTransaction(hash); tx == nil {
			// Transaction not found anywhere, abort
			return nil, nil
		}
	}
	// Serialize to RLP and return
	return tx.MarshalBinary()
}

// GetTransactionReceipt returns the transaction receipt for the given transaction hash.
func (s *PublicTransactionPoolAPI) GetTransactionReceiptsByBlockNumber(ctx context.Context, blockNr rpc.BlockNumber) ([]map[string]interface{}, error) {
	blockNumber := uint64(blockNr.Int64())
	blockHash := rawdb.ReadCanonicalHash(s.b.ChainDb(), blockNumber)

	receipts, err := s.b.GetReceipts(ctx, blockHash)
	if err != nil {
		return nil, err
	}
	if receipts == nil {
		return nil, fmt.Errorf("block %d receipts not found", blockNumber)
	}
	block, err := s.b.BlockByHash(ctx, blockHash)
	if err != nil {
		return nil, err
	}
	if block == nil {
		return nil, fmt.Errorf("block %d not found", blockNumber)
	}
	txs := block.Transactions()
	if len(txs) != len(receipts) {
		return nil, fmt.Errorf("txs length doesn't equal to receipts' length")
	}

	txReceipts := make([]map[string]interface{}, 0, len(txs))
	for idx, receipt := range receipts {
		tx := txs[idx]
		var signer types.Signer = types.FrontierSigner{}
		if tx.Protected() {
			signer = types.NewEIP155Signer(tx.ChainId())
		}
		from, _ := types.Sender(signer, tx)

		fields := map[string]interface{}{
			"blockHash":         blockHash,
			"blockNumber":       hexutil.Uint64(blockNumber),
			"transactionHash":   tx.Hash(),
			"transactionIndex":  hexutil.Uint64(idx),
			"from":              from,
			"to":                tx.To(),
			"gasUsed":           hexutil.Uint64(receipt.GasUsed),
			"cumulativeGasUsed": hexutil.Uint64(receipt.CumulativeGasUsed),
			"contractAddress":   nil,
			"logs":              receipt.Logs,
			"logsBloom":         receipt.Bloom,
		}

		// Assign receipt status or post state.
		if len(receipt.PostState) > 0 {
			fields["root"] = hexutil.Bytes(receipt.PostState)
		} else {
			fields["status"] = hexutil.Uint(receipt.Status)
		}
		if receipt.Logs == nil {
			fields["logs"] = [][]*types.Log{}
		}
		// If the ContractAddress is 20 0x0 bytes, assume it is not a contract creation
		if receipt.ContractAddress != (common.Address{}) {
			fields["contractAddress"] = receipt.ContractAddress
		}

		txReceipts = append(txReceipts, fields)
	}

	return txReceipts, nil
}

// GetTransactionDataAndReceipt returns the original transaction data and transaction receipt for the given transaction hash.
func (s *PublicTransactionPoolAPI) GetTransactionDataAndReceipt(ctx context.Context, hash common.Hash) (map[string]interface{}, error) {
	tx, blockHash, blockNumber, index := rawdb.ReadTransaction(s.b.ChainDb(), hash)
	if tx == nil {
		return nil, nil
	}
	receipts, err := s.b.GetReceipts(ctx, blockHash)
	if err != nil {
		return nil, err
	}
	if len(receipts) <= int(index) {
		return nil, nil
	}
	receipt := receipts[index]

	// Derive the sender.
	bigblock := new(big.Int).SetUint64(blockNumber)
	signer := types.MakeSigner(s.b.ChainConfig(), bigblock)
	from, _ := types.Sender(signer, tx)
	// TODO use nil basefee before landon fork is enabled
	rpcTransaction := newRPCTransaction(tx, blockHash, blockNumber, index, nil, s.b.ChainConfig())

	txData := map[string]interface{}{
		"blockHash":        rpcTransaction.BlockHash.String(),
		"blockNumber":      rpcTransaction.BlockNumber.String(),
		"from":             rpcTransaction.From.String(),
		"gas":              rpcTransaction.Gas.String(),
		"gasPrice":         rpcTransaction.GasPrice.String(),
		"hash":             rpcTransaction.Hash.String(),
		"input":            rpcTransaction.Input.String(),
		"nonce":            rpcTransaction.Nonce.String(),
		"to":               rpcTransaction.To.String(),
		"transactionIndex": rpcTransaction.TransactionIndex.String(),
		"value":            rpcTransaction.Value.String(),
		"v":                rpcTransaction.V.String(),
		"r":                rpcTransaction.R.String(),
		"s":                rpcTransaction.S.String(),
	}

	fields := map[string]interface{}{
		"blockHash":         blockHash,
		"blockNumber":       hexutil.Uint64(blockNumber),
		"transactionHash":   hash,
		"transactionIndex":  hexutil.Uint64(index),
		"from":              from,
		"to":                tx.To(),
		"gasUsed":           hexutil.Uint64(receipt.GasUsed),
		"cumulativeGasUsed": hexutil.Uint64(receipt.CumulativeGasUsed),
		"contractAddress":   nil,
		"logs":              receipt.Logs,
		"logsBloom":         receipt.Bloom,
	}

	// Assign receipt status or post state.
	if len(receipt.PostState) > 0 {
		fields["root"] = hexutil.Bytes(receipt.PostState)
	} else {
		fields["status"] = hexutil.Uint(receipt.Status)
	}
	if receipt.Logs == nil {
		fields["logs"] = [][]*types.Log{}
	}
	// If the ContractAddress is 20 0x0 bytes, assume it is not a contract creation
	if receipt.ContractAddress != (common.Address{}) {
		fields["contractAddress"] = receipt.ContractAddress
	}
	result := map[string]interface{}{
		"txData":  txData,
		"receipt": fields,
	}
	return result, nil
}

// GetTransactionReceipt returns the transaction receipt for the given transaction hash.
func (s *PublicTransactionPoolAPI) GetTransactionReceipt(ctx context.Context, hash common.Hash) (map[string]interface{}, error) {
	tx, blockHash, blockNumber, index, err := s.b.GetTransaction(ctx, hash)
	if err != nil {
		return nil, nil
	}
	receipts, err := s.b.GetReceipts(ctx, blockHash)
	if err != nil {
		return nil, err
	}
	if len(receipts) <= int(index) {
		return nil, nil
	}
	receipt := receipts[index]

	// Derive the sender.
	bigblock := new(big.Int).SetUint64(blockNumber)
	signer := types.MakeSigner(s.b.ChainConfig(), bigblock)
	from, _ := types.Sender(signer, tx)

	fields := map[string]interface{}{
		"blockHash":         blockHash,
		"blockNumber":       hexutil.Uint64(blockNumber),
		"transactionHash":   hash,
		"transactionIndex":  hexutil.Uint64(index),
		"from":              from,
		"to":                tx.To(),
		"gasUsed":           hexutil.Uint64(receipt.GasUsed),
		"cumulativeGasUsed": hexutil.Uint64(receipt.CumulativeGasUsed),
		"contractAddress":   nil,
		"logs":              receipt.Logs,
		"logsBloom":         receipt.Bloom,
		"type":              hexutil.Uint(tx.Type()),
	}
	// Assign the effective gas price paid
	if !s.b.ChainConfig().IsLondon(bigblock) {
		fields["effectiveGasPrice"] = hexutil.Uint64(tx.GasPrice().Uint64())
	} else {
		header, err := s.b.HeaderByHash(ctx, blockHash)
		if err != nil {
			return nil, err
		}
		gasPrice := new(big.Int).Add(header.BaseFee, tx.EffectiveGasTipValue(header.BaseFee))
		fields["effectiveGasPrice"] = hexutil.Uint64(gasPrice.Uint64())
	}
	// Assign receipt status or post state.
	if len(receipt.PostState) > 0 {
		fields["root"] = hexutil.Bytes(receipt.PostState)
	} else {
		fields["status"] = hexutil.Uint(receipt.Status)
	}
	if receipt.Logs == nil {
		fields["logs"] = [][]*types.Log{}
	}
	// If the ContractAddress is 20 0x0 bytes, assume it is not a contract creation
	if receipt.ContractAddress != (common.Address{}) {
		fields["contractAddress"] = receipt.ContractAddress
	}
	return fields, nil
}

// sign is a helper function that signs a transaction with the private key of the given address.
func (s *PublicTransactionPoolAPI) sign(addr common.Address, tx *types.Transaction) (*types.Transaction, error) {
	// Look up the wallet containing the requested signer
	account := accounts.Account{Address: addr}

	wallet, err := s.b.AccountManager().Find(account)
	if err != nil {
		return nil, err
	}
	// Request the wallet to sign the transaction
	return wallet.SignTx(account, tx, s.b.ChainConfig().ChainID)
}

// SubmitTransaction is a helper function that submits tx to txPool and logs a message.
func SubmitTransaction(ctx context.Context, b Backend, tx *types.Transaction) (common.Hash, error) {
	// If the transaction fee cap is already specified, ensure the
	// fee of the given transaction is _reasonable_.
	if err := checkTxFee(tx.GasPrice(), tx.Gas(), b.RPCTxFeeCap()); err != nil {
		return common.Hash{}, err
	}
	if !b.UnprotectedAllowed() && !tx.Protected() {
		// Ensure only eip155 signed transactions are submitted if EIP155Required is set.
		return common.Hash{}, errors.New("only replay-protected (EIP-155) transactions allowed over RPC")
	}
	if err := b.SendTx(ctx, tx); err != nil {
		return common.Hash{}, err
	}
	// Print a log with full tx details for manual investigations and interventions
	signer := types.MakeSigner(b.ChainConfig(), b.CurrentBlock().Number())
	from, err := types.Sender(signer, tx)
	if err != nil {
		return common.Hash{}, err
	}

	if tx.To() == nil {
		addr := crypto.CreateAddress(from, tx.Nonce())
		log.Info("Submitted contract creation", "hash", tx.Hash().Hex(), "from", from, "nonce", tx.Nonce(), "contract", addr.Hex(), "value", tx.Value())
	} else {
		log.Info("Submitted transaction", "hash", tx.Hash().Hex(), "from", from, "nonce", tx.Nonce(), "recipient", tx.To(), "value", tx.Value())
	}
	return tx.Hash(), nil
}

// SendTransaction creates a transaction for the given argument, sign it and submit it to the
// transaction pool.
func (s *PublicTransactionPoolAPI) SendTransaction(ctx context.Context, args TransactionArgs) (common.Hash, error) {
	// Look up the wallet containing the requested signer
	account := accounts.Account{Address: args.from()}

	wallet, err := s.b.AccountManager().Find(account)
	if err != nil {
		return common.Hash{}, err
	}

	if args.Nonce == nil {
		// Hold the addresse's mutex around signing to prevent concurrent assignment of
		// the same nonce to multiple accounts.
		s.nonceLock.LockAddr(args.from())
		defer s.nonceLock.UnlockAddr(args.from())
	}

	// Set some sanity defaults and terminate on failure
	if err := args.setDefaults(ctx, s.b); err != nil {
		return common.Hash{}, err
	}
	// Assemble the transaction and sign with the wallet
	tx := args.toTransaction()

	signed, err := wallet.SignTx(account, tx, s.b.ChainConfig().ChainID)
	if err != nil {
		return common.Hash{}, err
	}
	return SubmitTransaction(ctx, s.b, signed)
}

// FillTransaction fills the defaults (nonce, gas, gasPrice or 1559 fields)
// on a given unsigned transaction, and returns it to the caller for further
// processing (signing + broadcast).
func (s *PublicTransactionPoolAPI) FillTransaction(ctx context.Context, args TransactionArgs) (*SignTransactionResult, error) {
	// Set some sanity defaults and terminate on failure
	if err := args.setDefaults(ctx, s.b); err != nil {
		return nil, err
	}
	// Assemble the transaction and obtain rlp
	tx := args.toTransaction()
	data, err := tx.MarshalBinary()
	if err != nil {
		return nil, err
	}
	return &SignTransactionResult{data, tx}, nil
}

// SendRawTransaction will add the signed transaction to the transaction pool.
// The sender is responsible for signing the transaction and using the correct nonce.
func (s *PublicTransactionPoolAPI) SendRawTransaction(ctx context.Context, input hexutil.Bytes) (common.Hash, error) {
	tx := new(types.Transaction)
	if err := tx.UnmarshalBinary(input); err != nil {
		return common.Hash{}, err
	}
	return SubmitTransaction(ctx, s.b, tx)
}

// Sign calculates an ECDSA signature for:
// keccack256("\x19Ethereum Signed Message:\n" + len(message) + message).
//
// Note, the produced signature conforms to the secp256k1 curve R, S and V values,
// where the V value will be 27 or 28 for legacy reasons.
//
// The account associated with addr must be unlocked.
//
// https://github.com/ethereum/wiki/wiki/JSON-RPC#eth_sign
func (s *PublicTransactionPoolAPI) Sign(addr common.Address, data hexutil.Bytes) (hexutil.Bytes, error) {
	// Look up the wallet containing the requested signer
	account := accounts.Account{Address: addr}

	wallet, err := s.b.AccountManager().Find(account)
	if err != nil {
		return nil, err
	}
	// Sign the requested hash with the wallet
	signature, err := wallet.SignText(account, data)
	if err == nil {
		signature[64] += 27 // Transform V from 0/1 to 27/28 according to the yellow paper
	}
	return signature, err
}

// SignTransactionResult represents a RLP encoded signed transaction.
type SignTransactionResult struct {
	Raw hexutil.Bytes      `json:"raw"`
	Tx  *types.Transaction `json:"tx"`
}

// SignTransaction will sign the given transaction with the from account.
// The node needs to have the private key of the account corresponding with
// the given from address and it needs to be unlocked.
func (s *PublicTransactionPoolAPI) SignTransaction(ctx context.Context, args TransactionArgs) (*SignTransactionResult, error) {
	if args.Gas == nil {
		return nil, fmt.Errorf("gas not specified")
	}
	if args.GasPrice == nil && (args.MaxPriorityFeePerGas == nil || args.MaxFeePerGas == nil) {
		return nil, fmt.Errorf("missing gasPrice or maxFeePerGas/maxPriorityFeePerGas")
	}
	if args.Nonce == nil {
		return nil, fmt.Errorf("nonce not specified")
	}
	if err := args.setDefaults(ctx, s.b); err != nil {
		return nil, err
	}
	// Before actually sign the transaction, ensure the transaction fee is reasonable.
	tx := args.toTransaction()
	if err := checkTxFee(tx.GasPrice(), tx.Gas(), s.b.RPCTxFeeCap()); err != nil {
		return nil, err
	}
	signed, err := s.sign(args.from(), tx)
	if err != nil {
		return nil, err
	}
	data, err := signed.MarshalBinary()
	if err != nil {
		return nil, err
	}
	return &SignTransactionResult{data, signed}, nil
}

// PendingTransactions returns the transactions that are in the transaction pool
// and have a from address that is one of the accounts this node manages.
func (s *PublicTransactionPoolAPI) PendingTransactions() ([]*RPCTransaction, error) {
	pending, err := s.b.GetPoolTransactions()
	if err != nil {
		return nil, err
	}
	accounts := make(map[common.Address]struct{})
	for _, wallet := range s.b.AccountManager().Wallets() {
		for _, account := range wallet.Accounts() {
			accounts[account.Address] = struct{}{}
		}
	}
	curHeader := s.b.CurrentHeader()
	transactions := make([]*RPCTransaction, 0, len(pending))
	for _, tx := range pending {
		from, _ := types.Sender(s.signer, tx)
		if _, exists := accounts[from]; exists {
			transactions = append(transactions, newRPCPendingTransaction(tx, curHeader, s.b.ChainConfig()))
		}
	}
	return transactions, nil
}

// Resend accepts an existing transaction and a new gas price and limit. It will remove
// the given transaction from the pool and reinsert it with the new gas price and limit.
func (s *PublicTransactionPoolAPI) Resend(ctx context.Context, sendArgs TransactionArgs, gasPrice *hexutil.Big, gasLimit *hexutil.Uint64) (common.Hash, error) {
	if sendArgs.Nonce == nil {
		return common.Hash{}, fmt.Errorf("missing transaction nonce in transaction spec")
	}
	if err := sendArgs.setDefaults(ctx, s.b); err != nil {
		return common.Hash{}, err
	}
	matchTx := sendArgs.toTransaction()

	// Before replacing the old transaction, ensure the _new_ transaction fee is reasonable.
	var price = matchTx.GasPrice()
	if gasPrice != nil {
		price = gasPrice.ToInt()
	}
	var gas = matchTx.Gas()
	if gasLimit != nil {
		gas = uint64(*gasLimit)
	}
	if err := checkTxFee(price, gas, s.b.RPCTxFeeCap()); err != nil {
		return common.Hash{}, err
	}
	// Iterate the pending list for replacement
	pending, err := s.b.GetPoolTransactions()
	if err != nil {
		return common.Hash{}, err
	}
	for _, p := range pending {
		wantSigHash := s.signer.Hash(matchTx)
		pFrom, err := types.Sender(s.signer, p)
		if err == nil && pFrom == sendArgs.from() && s.signer.Hash(p) == wantSigHash {
			// Match. Re-sign and send the transaction.
			if gasPrice != nil && (*big.Int)(gasPrice).Sign() != 0 {
				sendArgs.GasPrice = gasPrice
			}
			if gasLimit != nil && *gasLimit != 0 {
				sendArgs.Gas = gasLimit
			}
			signedTx, err := s.sign(sendArgs.from(), sendArgs.toTransaction())
			if err != nil {
				return common.Hash{}, err
			}
			if err = s.b.SendTx(ctx, signedTx); err != nil {
				return common.Hash{}, err
			}
			return signedTx.Hash(), nil
		}
	}
	return common.Hash{}, fmt.Errorf("transaction %#x not found", matchTx.Hash())
}

// PublicDebugAPI is the collection of Ethereum APIs exposed over the public
// debugging endpoint.
type PublicDebugAPI struct {
	b Backend
}

// NewPublicDebugAPI creates a new API definition for the public debug methods
// of the Ethereum service.
func NewPublicDebugAPI(b Backend) *PublicDebugAPI {
	return &PublicDebugAPI{b: b}
}

// GetHeaderRlp retrieves the RLP encoded for of a single header.
func (api *PublicDebugAPI) GetHeaderRlp(ctx context.Context, number uint64) (hexutil.Bytes, error) {
	header, _ := api.b.HeaderByNumber(ctx, rpc.BlockNumber(number))
	if header == nil {
		return nil, fmt.Errorf("header #%d not found", number)
	}
	return rlp.EncodeToBytes(header)
}

// GetBlockRlp retrieves the RLP encoded for of a single block.
func (api *PublicDebugAPI) GetBlockRlp(ctx context.Context, number uint64) (hexutil.Bytes, error) {
	block, _ := api.b.BlockByNumber(ctx, rpc.BlockNumber(number))
	if block == nil {
		return nil, fmt.Errorf("block #%d not found", number)
	}
	return rlp.EncodeToBytes(block)
}

// TestSignCliqueBlock fetches the given block number, and attempts to sign it as a clique header with the
// given address, returning the address of the recovered signature
//
// This is a temporary method to debug the externalsigner integration,
// TODO: Remove this method when the integration is mature
func (api *PublicDebugAPI) TestSignCliqueBlock(ctx context.Context, address common.Address, number uint64) (common.Address, error) {
	block, _ := api.b.BlockByNumber(ctx, rpc.BlockNumber(number))
	if block == nil {
		return common.Address{}, fmt.Errorf("block #%d not found", number)
	}
	header := block.Header()
	header.Extra = make([]byte, 32+65)
	encoded := clique.CliqueRLP(header)

	// Look up the wallet containing the requested signer
	account := accounts.Account{Address: address}
	wallet, err := api.b.AccountManager().Find(account)
	if err != nil {
		return common.Address{}, err
	}

	signature, err := wallet.SignData(account, accounts.MimetypeClique, encoded)
	if err != nil {
		return common.Address{}, err
	}
	sealHash := clique.SealHash(header).Bytes()
	log.Info("test signing of clique block",
		"Sealhash", fmt.Sprintf("%x", sealHash),
		"signature", fmt.Sprintf("%x", signature))
	pubkey, err := crypto.Ecrecover(sealHash, signature)
	if err != nil {
		return common.Address{}, err
	}
	var signer common.Address
	copy(signer[:], crypto.Keccak256(pubkey[1:])[12:])

	return signer, nil
}

// PrintBlock retrieves a block and returns its pretty printed form.
func (api *PublicDebugAPI) PrintBlock(ctx context.Context, number uint64) (string, error) {
	block, _ := api.b.BlockByNumber(ctx, rpc.BlockNumber(number))
	if block == nil {
		return "", fmt.Errorf("block #%d not found", number)
	}
	return spew.Sdump(block), nil
}

// SeedHash retrieves the seed hash of a block.
func (api *PublicDebugAPI) SeedHash(ctx context.Context, number uint64) (string, error) {
	block, _ := api.b.BlockByNumber(ctx, rpc.BlockNumber(number))
	if block == nil {
		return "", fmt.Errorf("block #%d not found", number)
	}
	return fmt.Sprintf("0x%x", ethash.SeedHash(number)), nil
}

// PrivateDebugAPI is the collection of Ethereum APIs exposed over the private
// debugging endpoint.
type PrivateDebugAPI struct {
	b Backend
}

// NewPrivateDebugAPI creates a new API definition for the private debug methods
// of the Ethereum service.
func NewPrivateDebugAPI(b Backend) *PrivateDebugAPI {
	return &PrivateDebugAPI{b: b}
}

// ChaindbProperty returns leveldb properties of the key-value database.
func (api *PrivateDebugAPI) ChaindbProperty(property string) (string, error) {
	if property == "" {
		property = "leveldb.stats"
	} else if !strings.HasPrefix(property, "leveldb.") {
		property = "leveldb." + property
	}
	return api.b.ChainDb().Stat(property)
}

// ChaindbCompact flattens the entire key-value database into a single level,
// removing all unused slots and merging all keys.
func (api *PrivateDebugAPI) ChaindbCompact() error {
	for b := byte(0); b < 255; b++ {
		log.Info("Compacting chain database", "range", fmt.Sprintf("0x%0.2X-0x%0.2X", b, b+1))
		if err := api.b.ChainDb().Compact([]byte{b}, []byte{b + 1}); err != nil {
			log.Error("Database compaction failed", "err", err)
			return err
		}
	}
	return nil
}

// SetHead rewinds the head of the blockchain to a previous block.
func (api *PrivateDebugAPI) SetHead(number hexutil.Uint64) {
	api.b.SetHead(uint64(number))
}

// PublicNetAPI offers network related RPC methods
type PublicNetAPI struct {
	net            *p2p.Server
	networkVersion uint64
}

// NewPublicNetAPI creates a new net API instance.
func NewPublicNetAPI(net *p2p.Server, networkVersion uint64) *PublicNetAPI {
	return &PublicNetAPI{net, networkVersion}
}

// Listening returns an indication if the node is listening for network connections.
func (s *PublicNetAPI) Listening() bool {
	return true // always listening
}

// PeerCount returns the number of connected peers
func (s *PublicNetAPI) PeerCount() hexutil.Uint {
	return hexutil.Uint(s.net.PeerCount())
}

// Version returns the current ethereum protocol version.
func (s *PublicNetAPI) Version() string {
	return fmt.Sprintf("%d", s.networkVersion)
}

// checkTxFee is an internal function used to check whether the fee of
// the given transaction is _reasonable_(under the cap).
func checkTxFee(gasPrice *big.Int, gas uint64, cap float64) error {
	// Short circuit if there is no cap for transaction fee at all.
	if cap == 0 {
		return nil
	}
	feeEth := new(big.Float).Quo(new(big.Float).SetInt(new(big.Int).Mul(gasPrice, new(big.Int).SetUint64(gas))), new(big.Float).SetInt(big.NewInt(params.Ether)))
	feeFloat, _ := feeEth.Float64()
	if feeFloat > cap {
		return fmt.Errorf("tx fee (%.2f ether) exceeds the configured cap (%.2f ether)", feeFloat, cap)
	}
	return nil
}

// toHexSlice creates a slice of hex-strings based on []byte.
func toHexSlice(b [][]byte) []string {
	r := make([]string, len(b))
	for i := range b {
		r[i] = hexutil.Encode(b[i])
	}
	return r
}<|MERGE_RESOLUTION|>--- conflicted
+++ resolved
@@ -1335,7 +1335,6 @@
 	return result, err
 }
 
-<<<<<<< HEAD
 // GetJustifiedHeader returns the highest justified block before the input block.
 func (s *PublicBlockChainAPI) GetJustifiedHeader(ctx context.Context, blockNrOrHash *rpc.BlockNumberOrHash) (*types.Header, error) {
 	bNrOrHash := rpc.BlockNumberOrHashWithNumber(rpc.LatestBlockNumber)
@@ -1382,10 +1381,10 @@
 
 	// Not support.
 	return nil, nil
-=======
+}
+
 func (s *PublicBlockChainAPI) GetVerifyResult(ctx context.Context, blockNr rpc.BlockNumber, blockHash common.Hash, diffHash common.Hash) *core.VerifyResult {
 	return s.b.Chain().GetVerifyResult(uint64(blockNr), blockHash, diffHash)
->>>>>>> fd1d1e35
 }
 
 // ExecutionResult groups all structured logs emitted by the EVM
