// Copyright 2020 The go-ethereum Authors
// This file is part of the go-ethereum library.
//
// The go-ethereum library is free software: you can redistribute it and/or modify
// it under the terms of the GNU Lesser General Public License as published by
// the Free Software Foundation, either version 3 of the License, or
// (at your option) any later version.
//
// The go-ethereum library is distributed in the hope that it will be useful,
// but WITHOUT ANY WARRANTY; without even the implied warranty of
// MERCHANTABILITY or FITNESS FOR A PARTICULAR PURPOSE. See the
// GNU Lesser General Public License for more details.
//
// You should have received a copy of the GNU Lesser General Public License
// along with the go-ethereum library. If not, see <http://www.gnu.org/licenses/>.

package discover

import (
	"bytes"
	"context"
	"crypto/ecdsa"
	crand "crypto/rand"
	"errors"
	"fmt"
	"io"
	"net"
	"sync"
	"time"

	"github.com/ethereum/go-ethereum/common/mclock"
	"github.com/ethereum/go-ethereum/log"
	"github.com/ethereum/go-ethereum/p2p/discover/v5wire"
	"github.com/ethereum/go-ethereum/p2p/enode"
	"github.com/ethereum/go-ethereum/p2p/enr"
	"github.com/ethereum/go-ethereum/p2p/netutil"
)

const (
	lookupRequestLimit      = 3  // max requests against a single node during lookup
	findnodeResultLimit     = 16 // applies in FINDNODE handler
	totalNodesResponseLimit = 5  // applies in waitForNodes

	respTimeoutV5 = 700 * time.Millisecond
)

// codecV5 is implemented by v5wire.Codec (and testCodec).
//
// The UDPv5 transport is split into two objects: the codec object deals with
// encoding/decoding and with the handshake; the UDPv5 object handles higher-level concerns.
type codecV5 interface {
	// Encode encodes a packet.
	Encode(enode.ID, string, v5wire.Packet, *v5wire.Whoareyou) ([]byte, v5wire.Nonce, error)

	// Decode decodes a packet. It returns a *v5wire.Unknown packet if decryption fails.
	// The *enode.Node return value is non-nil when the input contains a handshake response.
	Decode([]byte, string) (enode.ID, *enode.Node, v5wire.Packet, error)
}

// UDPv5 is the implementation of protocol version 5.
type UDPv5 struct {
	// static fields
	conn         UDPConn
	tab          *Table
	netrestrict  *netutil.Netlist
	priv         *ecdsa.PrivateKey
	localNode    *enode.LocalNode
	db           *enode.DB
	log          log.Logger
	clock        mclock.Clock
	validSchemes enr.IdentityScheme

	// misc buffers used during message handling
	logcontext []interface{}

	// talkreq handler registry
	talk *talkSystem

	// channels into dispatch
	packetInCh    chan ReadPacket
	readNextCh    chan struct{}
	callCh        chan *callV5
	callDoneCh    chan *callV5
	respTimeoutCh chan *callTimeout
	sendCh        chan sendRequest
	unhandled     chan<- ReadPacket

	// state of dispatch
	codec            codecV5
	activeCallByNode map[enode.ID]*callV5
	activeCallByAuth map[v5wire.Nonce]*callV5
	callQueue        map[enode.ID][]*callV5

	// shutdown stuff
	closeOnce      sync.Once
	closeCtx       context.Context
	cancelCloseCtx context.CancelFunc
	wg             sync.WaitGroup
}

type sendRequest struct {
	destID   enode.ID
	destAddr *net.UDPAddr
	msg      v5wire.Packet
}

// callV5 represents a remote procedure call against another node.
type callV5 struct {
	id   enode.ID
	addr *net.UDPAddr
	node *enode.Node // This is required to perform handshakes.

	packet       v5wire.Packet
	responseType byte // expected packet type of response
	reqid        []byte
	ch           chan v5wire.Packet // responses sent here
	err          chan error         // errors sent here

	// Valid for active calls only:
	nonce          v5wire.Nonce      // nonce of request packet
	handshakeCount int               // # times we attempted handshake for this call
	challenge      *v5wire.Whoareyou // last sent handshake challenge
	timeout        mclock.Timer
}

// callTimeout is the response timeout event of a call.
type callTimeout struct {
	c     *callV5
	timer mclock.Timer
}

// ListenV5 listens on the given connection.
func ListenV5(conn UDPConn, ln *enode.LocalNode, cfg Config) (*UDPv5, error) {
	t, err := newUDPv5(conn, ln, cfg)
	if err != nil {
		return nil, err
	}
	go t.tab.loop()
	t.wg.Add(2)
	go t.readLoop()
	go t.dispatch()
	return t, nil
}

// newUDPv5 creates a UDPv5 transport, but doesn't start any goroutines.
func newUDPv5(conn UDPConn, ln *enode.LocalNode, cfg Config) (*UDPv5, error) {
	closeCtx, cancelCloseCtx := context.WithCancel(context.Background())
	cfg = cfg.withDefaults()
	t := &UDPv5{
		// static fields
		conn:         newMeteredConn(conn),
		localNode:    ln,
		db:           ln.Database(),
		netrestrict:  cfg.NetRestrict,
		priv:         cfg.PrivateKey,
		log:          cfg.Log,
		validSchemes: cfg.ValidSchemes,
		clock:        cfg.Clock,
		// channels into dispatch
		packetInCh:    make(chan ReadPacket, 1),
		readNextCh:    make(chan struct{}, 1),
		callCh:        make(chan *callV5),
		callDoneCh:    make(chan *callV5),
		sendCh:        make(chan sendRequest),
		respTimeoutCh: make(chan *callTimeout),
		unhandled:     cfg.Unhandled,
		// state of dispatch
		codec:            v5wire.NewCodec(ln, cfg.PrivateKey, cfg.Clock, cfg.V5ProtocolID),
		activeCallByNode: make(map[enode.ID]*callV5),
		activeCallByAuth: make(map[v5wire.Nonce]*callV5),
		callQueue:        make(map[enode.ID][]*callV5),
		// shutdown
		closeCtx:       closeCtx,
		cancelCloseCtx: cancelCloseCtx,
	}
<<<<<<< HEAD
	tab, err := newTable(t, t.db, cfg.Bootnodes, cfg.Log, cfg.FilterFunction)
=======
	t.talk = newTalkSystem(t)
	tab, err := newMeteredTable(t, t.db, cfg)
>>>>>>> bed84606
	if err != nil {
		return nil, err
	}
	t.tab = tab
	return t, nil
}

// Self returns the local node record.
func (t *UDPv5) Self() *enode.Node {
	return t.localNode.Node()
}

// Close shuts down packet processing.
func (t *UDPv5) Close() {
	t.closeOnce.Do(func() {
		t.cancelCloseCtx()
		t.conn.Close()
		t.talk.wait()
		t.wg.Wait()
		t.tab.close()
	})
}

// Ping sends a ping message to the given node.
func (t *UDPv5) Ping(n *enode.Node) error {
	_, err := t.ping(n)
	return err
}

// Resolve searches for a specific node with the given ID and tries to get the most recent
// version of the node record for it. It returns n if the node could not be resolved.
func (t *UDPv5) Resolve(n *enode.Node) *enode.Node {
	if intable := t.tab.getNode(n.ID()); intable != nil && intable.Seq() > n.Seq() {
		n = intable
	}
	// Try asking directly. This works if the node is still responding on the endpoint we have.
	if resp, err := t.RequestENR(n); err == nil {
		return resp
	}
	// Otherwise do a network lookup.
	result := t.Lookup(n.ID())
	for _, rn := range result {
		if rn.ID() == n.ID() && rn.Seq() > n.Seq() {
			return rn
		}
	}
	return n
}

// AllNodes returns all the nodes stored in the local table.
func (t *UDPv5) AllNodes() []*enode.Node {
	t.tab.mutex.Lock()
	defer t.tab.mutex.Unlock()
	nodes := make([]*enode.Node, 0)

	for _, b := range &t.tab.buckets {
		for _, n := range b.entries {
			nodes = append(nodes, unwrapNode(n))
		}
	}
	return nodes
}

// LocalNode returns the current local node running the
// protocol.
func (t *UDPv5) LocalNode() *enode.LocalNode {
	return t.localNode
}

// RegisterTalkHandler adds a handler for 'talk requests'. The handler function is called
// whenever a request for the given protocol is received and should return the response
// data or nil.
func (t *UDPv5) RegisterTalkHandler(protocol string, handler TalkRequestHandler) {
	t.talk.register(protocol, handler)
}

// TalkRequest sends a talk request to a node and waits for a response.
func (t *UDPv5) TalkRequest(n *enode.Node, protocol string, request []byte) ([]byte, error) {
	req := &v5wire.TalkRequest{Protocol: protocol, Message: request}
	resp := t.callToNode(n, v5wire.TalkResponseMsg, req)
	defer t.callDone(resp)
	select {
	case respMsg := <-resp.ch:
		return respMsg.(*v5wire.TalkResponse).Message, nil
	case err := <-resp.err:
		return nil, err
	}
}

// TalkRequestToID sends a talk request to a node and waits for a response.
func (t *UDPv5) TalkRequestToID(id enode.ID, addr *net.UDPAddr, protocol string, request []byte) ([]byte, error) {
	req := &v5wire.TalkRequest{Protocol: protocol, Message: request}
	resp := t.callToID(id, addr, v5wire.TalkResponseMsg, req)
	defer t.callDone(resp)
	select {
	case respMsg := <-resp.ch:
		return respMsg.(*v5wire.TalkResponse).Message, nil
	case err := <-resp.err:
		return nil, err
	}
}

// RandomNodes returns an iterator that finds random nodes in the DHT.
func (t *UDPv5) RandomNodes() enode.Iterator {
	if t.tab.len() == 0 {
		// All nodes were dropped, refresh. The very first query will hit this
		// case and run the bootstrapping logic.
		<-t.tab.refresh()
	}

	return newLookupIterator(t.closeCtx, t.newRandomLookup)
}

// Lookup performs a recursive lookup for the given target.
// It returns the closest nodes to target.
func (t *UDPv5) Lookup(target enode.ID) []*enode.Node {
	return t.newLookup(t.closeCtx, target).run()
}

// lookupRandom looks up a random target.
// This is needed to satisfy the transport interface.
func (t *UDPv5) lookupRandom() []*enode.Node {
	return t.newRandomLookup(t.closeCtx).run()
}

// lookupSelf looks up our own node ID.
// This is needed to satisfy the transport interface.
func (t *UDPv5) lookupSelf() []*enode.Node {
	return t.newLookup(t.closeCtx, t.Self().ID()).run()
}

func (t *UDPv5) newRandomLookup(ctx context.Context) *lookup {
	var target enode.ID
	crand.Read(target[:])
	return t.newLookup(ctx, target)
}

func (t *UDPv5) newLookup(ctx context.Context, target enode.ID) *lookup {
	return newLookup(ctx, t.tab, target, func(n *node) ([]*node, error) {
		return t.lookupWorker(n, target)
	})
}

// lookupWorker performs FINDNODE calls against a single node during lookup.
func (t *UDPv5) lookupWorker(destNode *node, target enode.ID) ([]*node, error) {
	var (
		dists = lookupDistances(target, destNode.ID())
		nodes = nodesByDistance{target: target}
		err   error
	)
	var r []*enode.Node
	r, err = t.findnode(unwrapNode(destNode), dists)
	if errors.Is(err, errClosed) {
		return nil, err
	}
	for _, n := range r {
		if n.ID() != t.Self().ID() {
			nodes.push(wrapNode(n), findnodeResultLimit)
		}
	}
	return nodes.entries, err
}

// lookupDistances computes the distance parameter for FINDNODE calls to dest.
// It chooses distances adjacent to logdist(target, dest), e.g. for a target
// with logdist(target, dest) = 255 the result is [255, 256, 254].
func lookupDistances(target, dest enode.ID) (dists []uint) {
	td := enode.LogDist(target, dest)
	dists = append(dists, uint(td))
	for i := 1; len(dists) < lookupRequestLimit; i++ {
		if td+i <= 256 {
			dists = append(dists, uint(td+i))
		}
		if td-i > 0 {
			dists = append(dists, uint(td-i))
		}
	}
	return dists
}

// ping calls PING on a node and waits for a PONG response.
func (t *UDPv5) ping(n *enode.Node) (uint64, error) {
	req := &v5wire.Ping{ENRSeq: t.localNode.Node().Seq()}
	resp := t.callToNode(n, v5wire.PongMsg, req)
	defer t.callDone(resp)

	select {
	case pong := <-resp.ch:
		return pong.(*v5wire.Pong).ENRSeq, nil
	case err := <-resp.err:
		return 0, err
	}
}

// RequestENR requests n's record.
func (t *UDPv5) RequestENR(n *enode.Node) (*enode.Node, error) {
	nodes, err := t.findnode(n, []uint{0})
	if err != nil {
		return nil, err
	}
	if len(nodes) != 1 {
		return nil, fmt.Errorf("%d nodes in response for distance zero", len(nodes))
	}
	return nodes[0], nil
}

// findnode calls FINDNODE on a node and waits for responses.
func (t *UDPv5) findnode(n *enode.Node, distances []uint) ([]*enode.Node, error) {
	resp := t.callToNode(n, v5wire.NodesMsg, &v5wire.Findnode{Distances: distances})
	return t.waitForNodes(resp, distances)
}

// waitForNodes waits for NODES responses to the given call.
func (t *UDPv5) waitForNodes(c *callV5, distances []uint) ([]*enode.Node, error) {
	defer t.callDone(c)

	var (
		nodes           []*enode.Node
		seen            = make(map[enode.ID]struct{})
		received, total = 0, -1
	)
	for {
		select {
		case responseP := <-c.ch:
			response := responseP.(*v5wire.Nodes)
			for _, record := range response.Nodes {
				node, err := t.verifyResponseNode(c, record, distances, seen)
				if err != nil {
					t.log.Debug("Invalid record in "+response.Name(), "id", c.node.ID(), "err", err)
					continue
				}
				nodes = append(nodes, node)
			}
			if total == -1 {
				total = min(int(response.RespCount), totalNodesResponseLimit)
			}
			if received++; received == total {
				return nodes, nil
			}
		case err := <-c.err:
			return nodes, err
		}
	}
}

// verifyResponseNode checks validity of a record in a NODES response.
func (t *UDPv5) verifyResponseNode(c *callV5, r *enr.Record, distances []uint, seen map[enode.ID]struct{}) (*enode.Node, error) {
	node, err := enode.New(t.validSchemes, r)
	if err != nil {
		return nil, err
	}
	if err := netutil.CheckRelayIP(c.addr.IP, node.IP()); err != nil {
		return nil, err
	}
	if t.netrestrict != nil && !t.netrestrict.Contains(node.IP()) {
		return nil, errors.New("not contained in netrestrict list")
	}
	if node.UDP() <= 1024 {
		return nil, errLowPort
	}
	if distances != nil {
		nd := enode.LogDist(c.id, node.ID())
		if !containsUint(uint(nd), distances) {
			return nil, errors.New("does not match any requested distance")
		}
	}
	if _, ok := seen[node.ID()]; ok {
		return nil, fmt.Errorf("duplicate record")
	}
	seen[node.ID()] = struct{}{}
	return node, nil
}

func containsUint(x uint, xs []uint) bool {
	for _, v := range xs {
		if x == v {
			return true
		}
	}
	return false
}

// callToNode sends the given call and sets up a handler for response packets (of message
// type responseType). Responses are dispatched to the call's response channel.
func (t *UDPv5) callToNode(n *enode.Node, responseType byte, req v5wire.Packet) *callV5 {
	addr := &net.UDPAddr{IP: n.IP(), Port: n.UDP()}
	c := &callV5{id: n.ID(), addr: addr, node: n}
	t.initCall(c, responseType, req)
	return c
}

// callToID is like callToNode, but for cases where the node record is not available.
func (t *UDPv5) callToID(id enode.ID, addr *net.UDPAddr, responseType byte, req v5wire.Packet) *callV5 {
	c := &callV5{id: id, addr: addr}
	t.initCall(c, responseType, req)
	return c
}

func (t *UDPv5) initCall(c *callV5, responseType byte, packet v5wire.Packet) {
	c.packet = packet
	c.responseType = responseType
	c.reqid = make([]byte, 8)
	c.ch = make(chan v5wire.Packet, 1)
	c.err = make(chan error, 1)
	// Assign request ID.
	crand.Read(c.reqid)
	packet.SetRequestID(c.reqid)
	// Send call to dispatch.
	select {
	case t.callCh <- c:
	case <-t.closeCtx.Done():
		c.err <- errClosed
	}
}

// callDone tells dispatch that the active call is done.
func (t *UDPv5) callDone(c *callV5) {
	// This needs a loop because further responses may be incoming until the
	// send to callDoneCh has completed. Such responses need to be discarded
	// in order to avoid blocking the dispatch loop.
	for {
		select {
		case <-c.ch:
			// late response, discard.
		case <-c.err:
			// late error, discard.
		case t.callDoneCh <- c:
			return
		case <-t.closeCtx.Done():
			return
		}
	}
}

// dispatch runs in its own goroutine, handles incoming packets and deals with calls.
//
// For any destination node there is at most one 'active call', stored in the t.activeCall*
// maps. A call is made active when it is sent. The active call can be answered by a
// matching response, in which case c.ch receives the response; or by timing out, in which case
// c.err receives the error. When the function that created the call signals the active
// call is done through callDone, the next call from the call queue is started.
//
// Calls may also be answered by a WHOAREYOU packet referencing the call packet's authTag.
// When that happens the call is simply re-sent to complete the handshake. We allow one
// handshake attempt per call.
func (t *UDPv5) dispatch() {
	defer t.wg.Done()

	// Arm first read.
	t.readNextCh <- struct{}{}

	for {
		select {
		case c := <-t.callCh:
			t.callQueue[c.id] = append(t.callQueue[c.id], c)
			t.sendNextCall(c.id)

		case ct := <-t.respTimeoutCh:
			active := t.activeCallByNode[ct.c.id]
			if ct.c == active && ct.timer == active.timeout {
				ct.c.err <- errTimeout
			}

		case c := <-t.callDoneCh:
			active := t.activeCallByNode[c.id]
			if active != c {
				panic("BUG: callDone for inactive call")
			}
			c.timeout.Stop()
			delete(t.activeCallByAuth, c.nonce)
			delete(t.activeCallByNode, c.id)
			t.sendNextCall(c.id)

		case r := <-t.sendCh:
			t.send(r.destID, r.destAddr, r.msg, nil)

		case p := <-t.packetInCh:
			t.handlePacket(p.Data, p.Addr)
			// Arm next read.
			t.readNextCh <- struct{}{}

		case <-t.closeCtx.Done():
			close(t.readNextCh)
			for id, queue := range t.callQueue {
				for _, c := range queue {
					c.err <- errClosed
				}
				delete(t.callQueue, id)
			}
			for id, c := range t.activeCallByNode {
				c.err <- errClosed
				delete(t.activeCallByNode, id)
				delete(t.activeCallByAuth, c.nonce)
			}
			return
		}
	}
}

// startResponseTimeout sets the response timer for a call.
func (t *UDPv5) startResponseTimeout(c *callV5) {
	if c.timeout != nil {
		c.timeout.Stop()
	}
	var (
		timer mclock.Timer
		done  = make(chan struct{})
	)
	timer = t.clock.AfterFunc(respTimeoutV5, func() {
		<-done
		select {
		case t.respTimeoutCh <- &callTimeout{c, timer}:
		case <-t.closeCtx.Done():
		}
	})
	c.timeout = timer
	close(done)
}

// sendNextCall sends the next call in the call queue if there is no active call.
func (t *UDPv5) sendNextCall(id enode.ID) {
	queue := t.callQueue[id]
	if len(queue) == 0 || t.activeCallByNode[id] != nil {
		return
	}
	t.activeCallByNode[id] = queue[0]
	t.sendCall(t.activeCallByNode[id])
	if len(queue) == 1 {
		delete(t.callQueue, id)
	} else {
		copy(queue, queue[1:])
		t.callQueue[id] = queue[:len(queue)-1]
	}
}

// sendCall encodes and sends a request packet to the call's recipient node.
// This performs a handshake if needed.
func (t *UDPv5) sendCall(c *callV5) {
	// The call might have a nonce from a previous handshake attempt. Remove the entry for
	// the old nonce because we're about to generate a new nonce for this call.
	if c.nonce != (v5wire.Nonce{}) {
		delete(t.activeCallByAuth, c.nonce)
	}

	newNonce, _ := t.send(c.id, c.addr, c.packet, c.challenge)
	c.nonce = newNonce
	t.activeCallByAuth[newNonce] = c
	t.startResponseTimeout(c)
}

// sendResponse sends a response packet to the given node.
// This doesn't trigger a handshake even if no keys are available.
func (t *UDPv5) sendResponse(toID enode.ID, toAddr *net.UDPAddr, packet v5wire.Packet) error {
	_, err := t.send(toID, toAddr, packet, nil)
	return err
}

func (t *UDPv5) sendFromAnotherThread(toID enode.ID, toAddr *net.UDPAddr, packet v5wire.Packet) {
	select {
	case t.sendCh <- sendRequest{toID, toAddr, packet}:
	case <-t.closeCtx.Done():
	}
}

// send sends a packet to the given node.
func (t *UDPv5) send(toID enode.ID, toAddr *net.UDPAddr, packet v5wire.Packet, c *v5wire.Whoareyou) (v5wire.Nonce, error) {
	addr := toAddr.String()
	t.logcontext = append(t.logcontext[:0], "id", toID, "addr", addr)
	t.logcontext = packet.AppendLogInfo(t.logcontext)

	enc, nonce, err := t.codec.Encode(toID, addr, packet, c)
	if err != nil {
		t.logcontext = append(t.logcontext, "err", err)
		t.log.Warn(">> "+packet.Name(), t.logcontext...)
		return nonce, err
	}

	_, err = t.conn.WriteToUDP(enc, toAddr)
	t.log.Trace(">> "+packet.Name(), t.logcontext...)
	return nonce, err
}

// readLoop runs in its own goroutine and reads packets from the network.
func (t *UDPv5) readLoop() {
	defer t.wg.Done()

	buf := make([]byte, maxPacketSize)
	for range t.readNextCh {
		nbytes, from, err := t.conn.ReadFromUDP(buf)
		if netutil.IsTemporaryError(err) {
			// Ignore temporary read errors.
			t.log.Debug("Temporary UDP read error", "err", err)
			continue
		} else if err != nil {
<<<<<<< HEAD
			// Shut down the loop for permament errors.
=======
			// Shut down the loop for permanent errors.
>>>>>>> bed84606
			if !errors.Is(err, io.EOF) {
				t.log.Debug("UDP read error", "err", err)
			}
			return
		}
		t.dispatchReadPacket(from, buf[:nbytes])
	}
}

// dispatchReadPacket sends a packet into the dispatch loop.
func (t *UDPv5) dispatchReadPacket(from *net.UDPAddr, content []byte) bool {
	select {
	case t.packetInCh <- ReadPacket{content, from}:
		return true
	case <-t.closeCtx.Done():
		return false
	}
}

// handlePacket decodes and processes an incoming packet from the network.
func (t *UDPv5) handlePacket(rawpacket []byte, fromAddr *net.UDPAddr) error {
	addr := fromAddr.String()
	fromID, fromNode, packet, err := t.codec.Decode(rawpacket, addr)
	if err != nil {
		if t.unhandled != nil && v5wire.IsInvalidHeader(err) {
			// The packet seems unrelated to discv5, send it to the next protocol.
			// t.log.Trace("Unhandled discv5 packet", "id", fromID, "addr", addr, "err", err)
			up := ReadPacket{Data: make([]byte, len(rawpacket)), Addr: fromAddr}
			copy(up.Data, rawpacket)
			t.unhandled <- up
			return nil
		}
		t.log.Debug("Bad discv5 packet", "id", fromID, "addr", addr, "err", err)
		return err
	}
	if fromNode != nil {
		// Handshake succeeded, add to table.
		t.tab.addSeenNode(wrapNode(fromNode))
	}
	if packet.Kind() != v5wire.WhoareyouPacket {
		// WHOAREYOU logged separately to report errors.
		t.logcontext = append(t.logcontext[:0], "id", fromID, "addr", addr)
		t.logcontext = packet.AppendLogInfo(t.logcontext)
		t.log.Trace("<< "+packet.Name(), t.logcontext...)
	}
	t.handle(packet, fromID, fromAddr)
	return nil
}

// handleCallResponse dispatches a response packet to the call waiting for it.
func (t *UDPv5) handleCallResponse(fromID enode.ID, fromAddr *net.UDPAddr, p v5wire.Packet) bool {
	ac := t.activeCallByNode[fromID]
	if ac == nil || !bytes.Equal(p.RequestID(), ac.reqid) {
		t.log.Debug(fmt.Sprintf("Unsolicited/late %s response", p.Name()), "id", fromID, "addr", fromAddr)
		return false
	}
	if !fromAddr.IP.Equal(ac.addr.IP) || fromAddr.Port != ac.addr.Port {
		t.log.Debug(fmt.Sprintf("%s from wrong endpoint", p.Name()), "id", fromID, "addr", fromAddr)
		return false
	}
	if p.Kind() != ac.responseType {
		t.log.Debug(fmt.Sprintf("Wrong discv5 response type %s", p.Name()), "id", fromID, "addr", fromAddr)
		return false
	}
	t.startResponseTimeout(ac)
	ac.ch <- p
	return true
}

// getNode looks for a node record in table and database.
func (t *UDPv5) getNode(id enode.ID) *enode.Node {
	if n := t.tab.getNode(id); n != nil {
		return n
	}
	if n := t.localNode.Database().Node(id); n != nil {
		return n
	}
	return nil
}

// handle processes incoming packets according to their message type.
func (t *UDPv5) handle(p v5wire.Packet, fromID enode.ID, fromAddr *net.UDPAddr) {
	switch p := p.(type) {
	case *v5wire.Unknown:
		t.handleUnknown(p, fromID, fromAddr)
	case *v5wire.Whoareyou:
		t.handleWhoareyou(p, fromID, fromAddr)
	case *v5wire.Ping:
		t.handlePing(p, fromID, fromAddr)
	case *v5wire.Pong:
		if t.handleCallResponse(fromID, fromAddr, p) {
			t.localNode.UDPEndpointStatement(fromAddr, &net.UDPAddr{IP: p.ToIP, Port: int(p.ToPort)})
		}
	case *v5wire.Findnode:
		t.handleFindnode(p, fromID, fromAddr)
	case *v5wire.Nodes:
		t.handleCallResponse(fromID, fromAddr, p)
	case *v5wire.TalkRequest:
		t.talk.handleRequest(fromID, fromAddr, p)
	case *v5wire.TalkResponse:
		t.handleCallResponse(fromID, fromAddr, p)
	}
}

// handleUnknown initiates a handshake by responding with WHOAREYOU.
func (t *UDPv5) handleUnknown(p *v5wire.Unknown, fromID enode.ID, fromAddr *net.UDPAddr) {
	challenge := &v5wire.Whoareyou{Nonce: p.Nonce}
	crand.Read(challenge.IDNonce[:])
	if n := t.getNode(fromID); n != nil {
		challenge.Node = n
		challenge.RecordSeq = n.Seq()
	}
	t.sendResponse(fromID, fromAddr, challenge)
}

var (
	errChallengeNoCall = errors.New("no matching call")
	errChallengeTwice  = errors.New("second handshake")
)

// handleWhoareyou resends the active call as a handshake packet.
func (t *UDPv5) handleWhoareyou(p *v5wire.Whoareyou, fromID enode.ID, fromAddr *net.UDPAddr) {
	c, err := t.matchWithCall(fromID, p.Nonce)
	if err != nil {
		t.log.Debug("Invalid "+p.Name(), "addr", fromAddr, "err", err)
		return
	}

	if c.node == nil {
		// Can't perform handshake because we don't have the ENR.
		t.log.Debug("Can't handle "+p.Name(), "addr", fromAddr, "err", "call has no ENR")
		c.err <- errors.New("remote wants handshake, but call has no ENR")
		return
	}
	// Resend the call that was answered by WHOAREYOU.
	t.log.Trace("<< "+p.Name(), "id", c.node.ID(), "addr", fromAddr)
	c.handshakeCount++
	c.challenge = p
	p.Node = c.node
	t.sendCall(c)
}

// matchWithCall checks whether a handshake attempt matches the active call.
func (t *UDPv5) matchWithCall(fromID enode.ID, nonce v5wire.Nonce) (*callV5, error) {
	c := t.activeCallByAuth[nonce]
	if c == nil {
		return nil, errChallengeNoCall
	}
	if c.handshakeCount > 0 {
		return nil, errChallengeTwice
	}
	return c, nil
}

// handlePing sends a PONG response.
func (t *UDPv5) handlePing(p *v5wire.Ping, fromID enode.ID, fromAddr *net.UDPAddr) {
	remoteIP := fromAddr.IP
	// Handle IPv4 mapped IPv6 addresses in the
	// event the local node is binded to an
	// ipv6 interface.
	if remoteIP.To4() != nil {
		remoteIP = remoteIP.To4()
	}
	t.sendResponse(fromID, fromAddr, &v5wire.Pong{
		ReqID:  p.ReqID,
		ToIP:   remoteIP,
		ToPort: uint16(fromAddr.Port),
		ENRSeq: t.localNode.Node().Seq(),
	})
}

// handleFindnode returns nodes to the requester.
func (t *UDPv5) handleFindnode(p *v5wire.Findnode, fromID enode.ID, fromAddr *net.UDPAddr) {
	nodes := t.collectTableNodes(fromAddr.IP, p.Distances, findnodeResultLimit)
	for _, resp := range packNodes(p.ReqID, nodes) {
		t.sendResponse(fromID, fromAddr, resp)
	}
}

// collectTableNodes creates a FINDNODE result set for the given distances.
func (t *UDPv5) collectTableNodes(rip net.IP, distances []uint, limit int) []*enode.Node {
	var nodes []*enode.Node
	var processed = make(map[uint]struct{})
	for _, dist := range distances {
		// Reject duplicate / invalid distances.
		_, seen := processed[dist]
		if seen || dist > 256 {
			continue
		}

		// Get the nodes.
		var bn []*enode.Node
		if dist == 0 {
			bn = []*enode.Node{t.Self()}
		} else if dist <= 256 {
			t.tab.mutex.Lock()
			bn = unwrapNodes(t.tab.bucketAtDistance(int(dist)).entries)
			t.tab.mutex.Unlock()
		}
		processed[dist] = struct{}{}

		// Apply some pre-checks to avoid sending invalid nodes.
		for _, n := range bn {
			// TODO livenessChecks > 1
			if netutil.CheckRelayIP(rip, n.IP()) != nil {
				continue
			}
			nodes = append(nodes, n)
			if len(nodes) >= limit {
				return nodes
			}
		}
	}
	return nodes
}

// packNodes creates NODES response packets for the given node list.
func packNodes(reqid []byte, nodes []*enode.Node) []*v5wire.Nodes {
	if len(nodes) == 0 {
		return []*v5wire.Nodes{{ReqID: reqid, RespCount: 1}}
	}

	// This limit represents the available space for nodes in output packets. Maximum
	// packet size is 1280, and out of this ~80 bytes will be taken up by the packet
	// frame. So limiting to 1000 bytes here leaves 200 bytes for other fields of the
	// NODES message, which is a lot.
	const sizeLimit = 1000

	var resp []*v5wire.Nodes
	for len(nodes) > 0 {
		p := &v5wire.Nodes{ReqID: reqid}
		size := uint64(0)
		for len(nodes) > 0 {
			r := nodes[0].Record()
			if size += r.Size(); size > sizeLimit {
				break
			}
			p.Nodes = append(p.Nodes, r)
			nodes = nodes[1:]
		}
		resp = append(resp, p)
	}
	for _, msg := range resp {
		msg.RespCount = uint8(len(resp))
	}
	return resp
}<|MERGE_RESOLUTION|>--- conflicted
+++ resolved
@@ -173,12 +173,8 @@
 		closeCtx:       closeCtx,
 		cancelCloseCtx: cancelCloseCtx,
 	}
-<<<<<<< HEAD
-	tab, err := newTable(t, t.db, cfg.Bootnodes, cfg.Log, cfg.FilterFunction)
-=======
 	t.talk = newTalkSystem(t)
-	tab, err := newMeteredTable(t, t.db, cfg)
->>>>>>> bed84606
+	tab, err := newMeteredTable(t, t.db, cfg, cfg.FilterFunction)
 	if err != nil {
 		return nil, err
 	}
@@ -673,11 +669,7 @@
 			t.log.Debug("Temporary UDP read error", "err", err)
 			continue
 		} else if err != nil {
-<<<<<<< HEAD
-			// Shut down the loop for permament errors.
-=======
 			// Shut down the loop for permanent errors.
->>>>>>> bed84606
 			if !errors.Is(err, io.EOF) {
 				t.log.Debug("UDP read error", "err", err)
 			}
